import setuptools
import glob
import sysconfig
import os

NAME = 'casperfpga'
DESCRIPTION = 'Talk to CASPER hardware devices using katcp or dcp. See https://github.com/casper-astro/casperfpga for more.'
URL = 'https://github.com/casper-astro/casperfpga'
AUTHOR = 'Tyrone van Balla'
EMAIL = 'tvanballa at ska.ac.za'


here = os.path.abspath(os.path.dirname(__file__))

try:
    with open(os.path.join(here, 'README.md')) as readme:
        # long_description = readme.read().split('\n')[2]
        long_description = '\n{}'.format(readme.read())
except Exception as exc:
    # Probably didn't find the file?
    long_description = DESCRIPTION


# extra_compile_args = sysconfig.get_config_var('CFLAGS').split()
extra_compile_args = ['-O2', '-Wall']
progska_extension = setuptools.Extension(
    'casperfpga.progska',
    # sources=['progska/_progska.c', 'progska/progska.c', 'progska/th.c',
    #         'progska/netc.c', 'progska/netc.h'],
    sources=['progska/_progska.c', 'progska/progska.c', 'progska/th.c',
            'progska/netc.c'],
    include_dirs=['progska'],
    language='c',
    # extra_compile_args=extra_compile_args,
    # extra_link_args=['-static'],
)

data_files = ['tengbe_mmap.txt', 'tengbe_mmap_legacy.txt']


setuptools.setup(
    name=NAME,
    description=DESCRIPTION,
    author=AUTHOR,
    author_email=EMAIL,
    url=URL,
    download_url='https://pypi.org/project/casperfpga',
    license='GNU GPLv2',
    long_description=long_description,
    long_description_content_type='text/markdown',
    # Specify version in-line here
    install_requires=[
<<<<<<< HEAD
        'numpy',
        'katcp>=0.7',
=======
        'katcp>=0.6.2',
        'numpy<1.17',
>>>>>>> eac2d462
        'odict',
        'setuptools',
        'tornado',
        'redis',
        'tftpy==0.8.0',
    ],
    packages=['casperfpga'],
    package_dir={'casperfpga': 'src'},
    scripts=glob.glob('scripts/*'),
    setup_requires=['katversion'],
    use_katversion=True,
    ext_modules=[progska_extension],
    # Required for PyPI
    keywords='casper ska meerkat fpga',
    classifiers=[
        "License :: OSI Approved :: GNU General Public License v2 (GPLv2)",
        'Programming Language :: Python :: 2.7',
        'Operating System :: OS Independent',
	    'Topic :: Software Development :: Libraries :: Python Modules',
        'Topic :: Scientific/Engineering :: Astronomy',
    ]
)

# end<|MERGE_RESOLUTION|>--- conflicted
+++ resolved
@@ -50,13 +50,8 @@
     long_description_content_type='text/markdown',
     # Specify version in-line here
     install_requires=[
-<<<<<<< HEAD
         'numpy',
         'katcp>=0.7',
-=======
-        'katcp>=0.6.2',
-        'numpy<1.17',
->>>>>>> eac2d462
         'odict',
         'setuptools',
         'tornado',
