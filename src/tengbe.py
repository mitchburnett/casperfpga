--- conflicted
+++ resolved
@@ -117,7 +117,7 @@
         if bytesize in (1, 2):
             read_addr = offset - offset % 4
             current_value  = self.parent.read(self.name, size=4, offset=read_addr)
-            new_arr        = list(struct.unpack('>%s' % ctype, current_value))
+            new_arr        = list(struct.unpack('>%i%s' % (int(4 / bytesize), ctype), current_value))
             new_arr[offset % 4] = value
             packed = struct.pack('>%s' % ctype, *new_arr)
         elif bytesize in (4, 8):
@@ -156,11 +156,8 @@
             read_addr = offset - offset % 4
             value = self.parent.read(self.name, size=4, offset=read_addr)
             valuearr = struct.unpack('>%i%s' % (int(4 / bytesize), ctype), value)
-<<<<<<< HEAD
             value = valuearr[int((offset % 4) / bytesize)]
-=======
-            value = valuearr[offset % int(4 / bytesize)]
->>>>>>> ad79d064
+
         else:
             value = self.parent.read(self.name, size=bytesize, offset=offset)
             value = struct.unpack('>%iL' % int(bytesize / 4), value)
