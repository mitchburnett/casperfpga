--- conflicted
+++ resolved
@@ -3,7 +3,6 @@
 """
 
 # import all the main classes that we'll use often
-<<<<<<< HEAD
 from .bitfield import Bitfield, Field
 from .katadc import KatAdc
 from .casperfpga import CasperFpga
@@ -14,6 +13,7 @@
 from .transport_redis import RedisTapcpTransport
 from .transport_localpcie import LocalPcieTransport
 from .transport_remotepcie import RemotePcieTransport
+from .transport_alveo import AlveoTransport
 from .memory import Memory
 from .network import IpAddress, Mac
 from .qdr import Qdr
@@ -24,25 +24,6 @@
 from .tengbe import TenGbe
 from . import progska
 from . import skarab_fileops
-=======
-from bitfield import Bitfield, Field
-from katadc import KatAdc
-from casperfpga import CasperFpga
-from transport_alveo import AlveoTransport
-from transport_katcp import KatcpTransport
-from transport_tapcp import TapcpTransport
-from transport_skarab import SkarabTransport
-from transport_itpm import ItpmTransport
-from memory import Memory
-from network import IpAddress, Mac
-from qdr import Qdr
-from register import Register
-from sbram import Sbram
-from snap import Snap
-from tengbe import TenGbe
-import progska
-import skarab_fileops
->>>>>>> 04998d7f
 
 # BEGIN VERSION CHECK
 # Get package version when locally imported from repo or via -e develop install
