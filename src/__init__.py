"""
control and monitor fpga-based casper designs.
"""

# import all the main classes that we'll use often
<<<<<<< HEAD
from bitfield import Bitfield, Field
from katadc import KatAdc
from casperfpga import CasperFpga
from transport_katcp import KatcpTransport
from transport_tapcp import TapcpTransport
from transport_skarab import SkarabTransport
from transport_itpm import ItpmTransport
from memory import Memory
from network import IpAddress, Mac
from qdr import Qdr
from register import Register
from sbram import Sbram
from snap import Snap
from tengbe import TenGbe
import progska
import skarab_fileops
=======
from .bitfield import Bitfield, Field
from .katadc import KatAdc
from .casperfpga import CasperFpga
from .transport_katcp import KatcpTransport
from .transport_tapcp import TapcpTransport
from .transport_skarab import SkarabTransport
from .transport_itpm import ItpmTransport
from .transport_redis import RedisTapcpTransport
from .transport_localpcie import LocalPcieTransport
from .transport_remotepcie import RemotePcieTransport
from .memory import Memory
from .network import IpAddress, Mac
from .qdr import Qdr
from .register import Register
from .sbram import Sbram
from .snap import Snap
from .snapadc import SnapAdc
from .tengbe import TenGbe
from . import progska
from . import skarab_fileops
>>>>>>> 26207dae

# BEGIN VERSION CHECK
# Get package version when locally imported from repo or via -e develop install
try:
    import katversion as _katversion
except ImportError:
    import time as _time
    __version__ = "0.0+unknown.{}".format(_time.strftime('%Y%m%d%H%M'))
else:
    __version__ = _katversion.get_version(__path__[0])
# END VERSION CHECK

name = "casperfpga"

# end<|MERGE_RESOLUTION|>--- conflicted
+++ resolved
@@ -3,24 +3,6 @@
 """
 
 # import all the main classes that we'll use often
-<<<<<<< HEAD
-from bitfield import Bitfield, Field
-from katadc import KatAdc
-from casperfpga import CasperFpga
-from transport_katcp import KatcpTransport
-from transport_tapcp import TapcpTransport
-from transport_skarab import SkarabTransport
-from transport_itpm import ItpmTransport
-from memory import Memory
-from network import IpAddress, Mac
-from qdr import Qdr
-from register import Register
-from sbram import Sbram
-from snap import Snap
-from tengbe import TenGbe
-import progska
-import skarab_fileops
-=======
 from .bitfield import Bitfield, Field
 from .katadc import KatAdc
 from .casperfpga import CasperFpga
@@ -41,7 +23,6 @@
 from .tengbe import TenGbe
 from . import progska
 from . import skarab_fileops
->>>>>>> 26207dae
 
 # BEGIN VERSION CHECK
 # Get package version when locally imported from repo or via -e develop install
