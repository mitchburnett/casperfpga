--- conflicted
+++ resolved
@@ -453,13 +453,8 @@
 def analyse_file_virtex_flash(filename=None, bitstream=None):
     """
     This method analyses the input .bin file to determine the number of
-<<<<<<< HEAD
-    words to program, and the number of blocks to erase
-
-=======
     words to program, and the number of blocks to erase.
     Specify either a file or a bitstream processed by ImageProcessor
->>>>>>> dc9d2aa2
     :param filename: Input .bin to be written to the Virtex FPGA
     :param bitstream: processed .bin file variable
     :return: Tuple - num_words (in file), num_memory_blocks (required to
