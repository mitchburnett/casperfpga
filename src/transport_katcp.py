--- conflicted
+++ resolved
@@ -329,11 +329,9 @@
         """
         reply, _ = self.katcprequest(name='status',
                                      request_timeout=self._timeout)
-<<<<<<< HEAD
-        return reply.arguments[1].decode()
-=======
         return reply.arguments[0] == 'ok'
->>>>>>> 04998d7f
+        # this was the alternative from the merge conflict.
+        #return reply.arguments[1].decode()
 
     def ping(self):
         """
