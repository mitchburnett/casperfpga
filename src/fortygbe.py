--- conflicted
+++ resolved
@@ -17,19 +17,9 @@
 
         :param parent: The parent object, normally a CasperFpga instance
         :param name: The name of the device
-<<<<<<< HEAD
-        :param position: defaulted to None
-        :type position: Optional
-        :param address: defaulted to 0x50000
-        :type address: Optional int
-        :param length_bytes: defaulted to 0x4000
-        :type length_bytes: Optional 
-        :type length_bytes: Optional int
-=======
         :param position: Optional - defaulted to None
         :param address: Integer - Optional - defaulted to 0x54000
         :param length_bytes: Integer - Optional - defaulted to 0x4000
->>>>>>> dc9d2aa2
         :param device_info: Information about the device
         """
         super(FortyGbe, self).__init__(
@@ -112,12 +102,8 @@
 
     def fabric_enable(self):
         """
-<<<<<<< HEAD
-        Enables 40G core.
-=======
         Enables 40G corei fabric interface.
         :return: 
->>>>>>> dc9d2aa2
         """
         en_port = self._wbone_rd(self.address + self.reg_map['fabric_en'])
         if en_port & 0xF == 1:
@@ -131,12 +117,8 @@
 
     def fabric_disable(self):
         """
-<<<<<<< HEAD
-        Disables 40G core.
-=======
         Disables 40G core fabric interface.
         :return: 
->>>>>>> dc9d2aa2
         """
         en_port = self._wbone_rd(self.address + self.reg_map['fabric_en'])
         if en_port & 0xF == 0:
@@ -315,18 +297,12 @@
         group join request.
 
         :param ip_str: A dotted decimal string representation of the base
-<<<<<<< HEAD
-            mcast IP address.
-        :param group_size: An integer for how many mcast addresses from
-            base to respond to.
-=======
-        mcast IP address.
+                       mcast IP address.
         :param group_size: An integer for how many additional mcast addresses 
-        (from base) to subscribe to. Must be (2^N-1), ie 0, 1, 3, 7, 15 etc.
->>>>>>> dc9d2aa2
+                           (from base) to subscribe to. Must be (2^N-1), ie 0, 1, 3, 7, 15 etc.
         :param port: The UDP port on which you want to receive. Note 
-            that only one port is possible per interface (ie it's global
-            and will override any other port you may have configured).
+                     that only one port is possible per interface (ie it's global
+                     and will override any other port you may have configured).
         """
         ip = IpAddress(ip_str)
         if (group_size < 0):
