--- conflicted
+++ resolved
@@ -10,21 +10,13 @@
 
 from threading import Lock
 
-<<<<<<< HEAD
-import skarab_definitions as sd
-import skarab_fileops as skfops
-import CasperLogHandlers
-
-from transport import Transport
-from network import IpAddress
-
-=======
+from . import CasperLogHandlers
+
 from . import skarab_definitions as sd
 from . import skarab_fileops as skfops
 from .transport import Transport
 from .network import IpAddress
 from .utils import socket_closer
->>>>>>> 26207dae
 
 __author__ = 'tyronevb'
 __date__ = 'April 2016'
