--- conflicted
+++ resolved
@@ -350,7 +350,6 @@
         if response is None:
             errmsg = 'Bulk read failed.'
             raise SkarabReadFailed(errmsg)
-<<<<<<< HEAD
 
         # check if wishbone read command timed out
         if response.packet['number_of_reads'] \
@@ -358,8 +357,6 @@
             errmsg = 'Wishbone timeout. Address 0x{:x}'.format(address)
             raise SkarabReadFailed(errmsg)
 
-=======
->>>>>>> de421273
         # response.read_data is a list of 16-bit words, pack it
         read_data = response.packet['read_data'][0:words_to_read*2]
         return struct.pack('>%iH' % len(read_data), *read_data)
@@ -432,14 +429,11 @@
             errmsg = 'Bulk write failed. Not all words written.'
             raise SkarabWriteFailed(errmsg)
 
-<<<<<<< HEAD
         # check if wishbone command timed out
         if response.packet['error_status']:
             errmsg = 'Wishbone timeout. Address 0x{:x}'.format(address)
             raise SkarabWriteFailed(errmsg)
 
-=======
->>>>>>> de421273
         self.logger.debug('Number of writes dones: %d' %
                      response.packet['number_of_writes_done'])
 
@@ -1198,21 +1192,20 @@
             patch = response.packet['version_patch']
             return '{}.{}.{}'.format(major, minor, patch)
 
-    def write_wishbone(self, wb_address, data,
-                       timeout=None,
-                       retries=None):
+    def _wr_wishbone(self, wb_address, data,
+                     timeout=None,
+                     retries=None):
         """
         Used to perform low level wishbone write to a wishbone slave. Gives
         low level direct access to wishbone bus.
 
         :param wb_address: address of the wishbone slave to write to
         :param data: data to write
-        :return: response object
+        :return:
         """
         if timeout is None: timeout=self.timeout
         if retries is None: retries=self.retries
 
-<<<<<<< HEAD
         addr_high, addr_low = self.data_split_and_pack(wb_address)
 
         # split the data into two 16-bit words
@@ -1240,28 +1233,21 @@
         :return: read data
         """
 
-=======
->>>>>>> de421273
         # split data into two 16-bit words (also packs for network transmission)
-        data_split = list(self.data_split_and_pack(data))
-        # split address into two 16-bit segments: high, low
-        # (also packs for network transmission)
-        address_split = list(self.data_split_and_pack(wb_address))
-        # create one tuple containing data and address
-        address_and_data = address_split
-        address_and_data.extend(data_split)
-        request = sd.WriteWishboneReq(*address_and_data)
-        response = self.send_packet(request, timeout=timeout, retries=retries)
-        return response
-
-    def read_wishbone(self, wb_address,
-                      timeout=None,
-                      retries=None):
+        data_high, data_low = self.data_split_and_pack(data)
+        data_packed = data_high + data_low
+
+        self._wr_wishbone(wb_address=wb_address,
+                          data=data_packed)
+
+    def _rd_wishbone(self, wb_address,
+                     timeout=None,
+                     retries=None):
         """
         Used to perform low level wishbone read from a Wishbone slave.
-
+        Used by higher-level methods
         :param wb_address: address of the wishbone slave to read from
-        :return: Read Data or None
+        :return: response object
         """
         if timeout is None: timeout=self.timeout
         if retries is None: retries=self.retries
@@ -1269,7 +1255,6 @@
         request = sd.ReadWishboneReq(*self.data_split_and_pack(wb_address))
         response = self.send_packet(request, timeout=timeout, retries=retries)
         if response is not None:
-<<<<<<< HEAD
             # check if wishbone command timed out
             if response.packet['error_status']:
                 errmsg = 'Wishbone timeout. Address 0x{:x}'.format(wb_address)
@@ -1292,11 +1277,6 @@
         return self.data_unpack_and_merge(
             response.packet['read_data_high'],
             response.packet['read_data_low'])
-=======
-            return self.data_unpack_and_merge(
-                response.packet['read_data_high'],
-                response.packet['read_data_low'])
->>>>>>> de421273
 
     def write_i2c(self, interface, slave_address, *bytes_to_write):
         """
