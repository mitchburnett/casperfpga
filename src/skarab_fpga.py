--- conflicted
+++ resolved
@@ -838,14 +838,8 @@
             res = self._upload_to_ram_and_program(filename, port, timeout,
                                                   wait_complete)
             if res:
-<<<<<<< HEAD
                 return True
         raise SkarabProgrammingError('Gave up programming after %i attempt%s'
-=======
-                return
-            LOGGER.info('Programming failed, retrying now...')
-        raise ProgrammingError('Gave up programming after %i attempt%s'
->>>>>>> dbf917ee
                                      '' % (attempts,
                                            's' if attempts > 1 else ''))
 
