--- conflicted
+++ resolved
@@ -3,13 +3,9 @@
 import queue
 import time
 import logging
-<<<<<<< HEAD
 import sys
 import socket
-=======
-import socket
 import katcp
->>>>>>> 04998d7f
 
 LOGGER = logging.getLogger(__name__)
 
