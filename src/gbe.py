--- conflicted
+++ resolved
@@ -20,14 +20,6 @@
         self.name = name
         self.address = address
         self.length_bytes = length_bytes
-<<<<<<< HEAD
-=======
-        self.mac = None
-        self.ip_address = None
-        self.port = None
-        self.gateway = None
-        self.subnet_mask = None
->>>>>>> 8ff98a5b
         self.fullname = self.parent.host + ':' + self.name
         self.block_info = device_info
         self.process_device_info(device_info)
@@ -124,22 +116,11 @@
         :param mac: String or Integer input, MAC address (e.g. '02:00:00:00:00:01')
         :param ipaddress: String or Integer input, IP address (eg '10.0.0.1')
         :param port: String or Integer input
-<<<<<<< HEAD
         """
         raise NotImplementedError('This is no longer required as the mac, '
                                   'ip_address and port are no longer stored '
                                   'as attributes. These values are retrieved '
                                   'from the processing node when required.')
-=======
-        :param gateway: String or Integer input, an IP address
-        :param subnet_mask: string or integer, subnet mask (e.g. '255.255.255.0')
-        """
-        self.mac         = Mac(mac)
-        self.ip_address  = IpAddress(ipaddress)
-        self.port        = port if isinstance(port, int) else int(port)
-        self.gateway     = None if gateway is None else IpAddress(gateway)
-        self.subnet_mask = None if subnet_mask is None else IpAddress(subnet_mask)
->>>>>>> 8ff98a5b
 
     def post_create_update(self, raw_device_info):
         """
