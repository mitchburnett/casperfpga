from .wishbonedevice import WishBoneDevice
import fractions as _frac
import logging
import time
import numpy as np

class LMXRaw(object):

    def __init__(self, itf, cs=0b0, **kwargs):
        self.itf = itf
        self.cs = cs
        self.logger = kwargs.get('logger',logging.getLogger(__name__))

    def send(self, addr_data):
        bytes_to_send = [0 for _ in range(3)]
        bytes_to_send[0] = (addr_data >> 16) & 0xff
        bytes_to_send[1] = (addr_data >> 8)  & 0xff
        bytes_to_send[2] = (addr_data >> 0)  & 0xff
        bytes_received = self.itf.write(self.cs, data=bytes_to_send)
        return bytes_received

    def readback(self, addr_data):
        bytes_to_send = [0 for _ in range(3)]
        bytes_to_send[0] = ((addr_data >> 16) & 0xff) + 0x80
        bytes_to_send[1] = (addr_data >> 8)  & 0xff
        bytes_to_send[2] = (addr_data >> 0)  & 0xff
        bytes_received = self.itf.write(self.cs, data=bytes_to_send)
        return bytes_received



class LMX2581(WishBoneDevice):
<<<<<<< HEAD
    """ LMX2581 Frequency Synthesizer """

    DICTS = [
    #00
        {
        'ID' : 1 << 31,
        'FRAC_DITHER' : 0b11 << 29,
        'NO_FCAL' : 1 << 28,
        'PLL_N' : 0b111111111111 << 16, # PLL[11:0] PLL Feedback Divider Value
        'PLL_NUM_L' : 0b111111111111 << 4, # PLL_NUM[11:0] PLL Fractional Numerator
        },
    #01
        {
        'CPG' : 0b11111 << 27,
        'VCO_SEL' : 0b11 << 25,
        'PLL_NUM_H' : 0b1111111111 << 15, # PLL_NUM[21:12] PLL Fractional Numerator
        'FRAC_ORDER' : 0b111 << 12,
        'PLL_R' : 0b11111111 << 4, # PLL_R[7:0] divides the OSCin frequency
        },
    #02
        {
        'OSC_2X' : 1 << 29,
        'CPP' : 1 << 27,
        'PLL_DEN' : 0b1111111111111111111111 << 4, # PLL_DEN[21:0] PLL Fractional Denominator
        },
    #03
        {
        'VCO_DIV' : 0b11111 << 18, # VCO_DIV[4:0] VCO Divider Value
        'OUTB_PWR' : 0b111111 << 12,
        'OUTA_PWR' : 0b111111 << 6,
        'OUTB_PD' : 1 << 5,
        'OUTA_PD' : 1 << 4,
        },
    #04
        {
        'PFD_DLY' : 0b111 << 29,
        'FL_FRCE' : 1 << 28,
        'FL_TOC' : 0b111111111111 << 16,
        'FL_CPG' : 0b11111 << 11,
        'CPG_BLEED' : 0b111111 << 4,
        },
    #05
        {
        'OUT_LDEN' : 1 << 24,
        'OSC_FREQ' : 0b111 << 21,
        'BUFEN_DIS' : 1 << 20,
        'VCO_SEL_MODE' : 0b11 << 15,
        'OUTB_MUX' : 0b11 << 13,
        'OUTA_MUX' : 0b11 << 11,
        '0_DLY' : 1 << 10,
        'MODE' : 0b11 << 8,
        'PWDN_MODE' : 0b111 << 5,
        'RESET' : 1 << 4,
        },
    #06
        {
        'RD_DIAGNOSATICS' : 0b11111111111111111111 << 11,
        'RDADDR' : 0b1111 << 5,
        'UWIRE_LOCK' : 1 << 4,
        },
    #07
        {
        'FL_SELECT' : 0b11111 << 26,
        'FL_PINMODE' : 0b111 << 23,
        'FL_INV' : 1 << 22,
        'MUXOUT_SELECT' : 0b11111 << 17,
        'MUX_INV' : 1 << 16,
        'MUXOUT_PINMODE' : 0b111 << 13,
        'LD_SELECT' : 0b11111 << 8,
        'LD_INV' : 1 << 7,
        'LD_PINMODE' : 0b111 << 4,
        },
    #08
        None,
    #09
        None,
    #10
        None,
    #11
        None,
    #12
        None,
    #13
        {
        'DLD_ERR_CNT' : 0b1111 << 28,
        'DLD_PASS_CNT' : 0b1111111111 << 18,
        'DLD_TOL' : 0b111 << 15,
        },
    #14
        None,
    #15
        {
        'VCO_CAP_MAN' : 1 << 12,
        'VCO_CAPCODE' : 0b11111111 << 4,
        },
    ]

    MASK_DIAG = {
        'VCO_SELECT': 0b11 << 18+11,
        'FIN_DETECT': 0b1 << 17+11,
        'OSCIN_DETECT': 0b1 << 16+11,
        'VCO_DETECT': 0b1 << 15+11,
        'CAL_RUNNING': 0b1 << 10+11,
        'VCO_RAIL_HIGH': 0b1 << 9+11,
        'VCO_RAIL_LOW': 0b1 << 8+11,
        'VCO_TUNE_HIGH': 0b1 << 6+11,
        'VCO_TUNE_VALID': 0b1 << 5+11,
        'FLOUT_ON': 0b1 << 4+11,
        'DLD': 0b1 << 3+11,
        'LD_PINSTATE': 0b1 << 2+11,
        'CE_PINSTATE': 0b1 << 1+11,
        'BUFEN_PINSTATE': 0b1 << 0+11
    }

    CMD10 = 0b00100001000000000101000011001010 # Not disclosed to user
    CMD09 = 0b00000011110001111100000000111001 # Not disclosed to user
    CMD08 = 0b00100000011111011101101111111000 # Not disclosed to user
    

    # Using recommanded parameter settings in the following datasheet
    # http://www.ti.com/lit/ds/symlink/lmx2581.pdf
    # Also borrow some lines from https://github.com/domagalski/snap-synth

    def __init__(self, interface, controller_name, fosc=10, logger=None):
        self.logger = logger
        super(LMX2581, self).__init__(interface, controller_name) 
        # A non-None address list
        self.A_DICT_LIST = [self.DICTS.index(a) for a in self.DICTS if a != None]
        self.FOSC = fosc         # 10 MHz from GPS module
        self.freq_pd = self.FOSC / 1
        self.host = interface

    def init(self):

        # Generated via TI http://www.ti.com/tool/clockdesigntool
        # and via TI http://www.ti.com/tool/codeloader
        r05=0x40870015
        r15=0x021FE80F
        r13=0x4082C10D
        r10=0x210050CA
        r09=0x03C7C039
        r08=0x207DDBF8
        r07=0x00082317
        r06=0x000004C6
        r05=0x0010A805
        r04=0x00000004
        r03=0x2004F3C3
        r02=0x0C000642
        r01=0xD0000011
        r00=0x60C80000

        self.reset()
        self.write(r15)
        self.write(r13)
        self.write(r10)
        self.write(r09)
        self.write(r08)
        self.write(r07)
        self.write(r06)
        self.write(r05)
        self.write(r04)
        self.write(r03)
        self.write(r02)
        self.write(r01)
        self.write(r00)

        time.sleep(0.02)

        self.write(r00)

    def powerOn(self):
        self.setWord(0, "PWDN_MODE")

    def powerOff(self):
        self.setWord(1, "PWDN_MODE")

    def getFreq(self):
        """
        Infer the output sample clock from the configuration of
        the LMX registers.
        """
        VCO_DIV = self.getWord('VCO_DIV')
        VCO_DIV = 2 * (VCO_DIV + 1)
        PLL_NUM_H = self.getWord('PLL_NUM_H')
        PLL_NUM_L = self.getWord('PLL_NUM_L')
        PLL_N = self.getWord('PLL_N')
        PLL_DEN = self.getWord('PLL_DEN')
        PLL_NUM = (PLL_NUM_H & 0b1111111111) << 12
        PLL_NUM += PLL_NUM_L & 0b111111111111
        return self.FOSC * (PLL_N + PLL_NUM / PLL_DEN) / VCO_DIV

    def outputPower(self,p=15):
        self.setWord(p, "OUTA_PWR")
        self.setWord(p, "OUTB_PWR")

    def get_osc_values(self, synth_mhz, ref_signal):
        """ This function gets oscillator values
        """
        # Equation for the output frequency.
        # f_out = f_osc * OSC_2X / PLL_R * (PLL_N + PLL_NUM/PLL_DEN) / VCO_DIV
        # XXX Right now, I'm not going to use OSC_2X or PLL_R, so this becomes
        # f_out = f_osc * (PLL_N + PLL_NUM/PLL_DEN) / VCO_DIV
        
        # Get a good VCO_DIV. The minimum VCO frequency is 1800.
        # Though the min frequency is 1800, but mostly LMX2581 doesn't get
        # locked at this frequency. Change 1800 to 1900
        vco_min = 1900; vco_max = 3800
        if synth_mhz > vco_min and synth_mhz < vco_max:
            # Bypass VCO_DIV by properly setting OUTA_MUX and OUTB_MUX
            VCO_DIV = None
        else:
            vco_guess = int(vco_min / synth_mhz) + 1
            VCO_DIV = vco_guess + vco_guess%2
        
        # Get PLLN, PLL_NUM, and PLL_DEN
        pll = float(1 if VCO_DIV is None else VCO_DIV) * synth_mhz / ref_signal
        PLL_N = int(pll)
        frac = pll - PLL_N
        if frac < 1.0/(1<<22): # smallest fraction on the synth
            PLL_NUM = 0
            PLL_DEN = 100
        else:
            fraction = _frac.Fraction(frac).limit_denominator(1<<22)
            PLL_NUM = fraction.numerator
            PLL_DEN = fraction.denominator

        return (PLL_N, PLL_NUM, PLL_DEN, VCO_DIV)

    def setFreq(self, synth_mhz):

        self.setWord(1, 'NO_FCAL')

        PLL_N, PLL_NUM, PLL_DEN, VCO_DIV = self.get_osc_values(synth_mhz,self.FOSC)

        # Select the VCO frequency
        # VCO1: 1800 to 2270 NHz
        # VCO2: 2135 to 2720 MHz
        # VCO3: 2610 to 3220 MHz
        # VCO4: 3075 to 3800 MHz
        freq_vco = self.freq_pd * (PLL_N + float(PLL_NUM)/PLL_DEN)
        if freq_vco >= 1800 and freq_vco <= 2270:
            VCO_SEL = 0
        elif freq_vco >= 2135 and freq_vco <= 2720:
            VCO_SEL = 1
        elif freq_vco >= 2610 and freq_vco <= 3220:
            VCO_SEL = 2
        elif freq_vco >= 3075 and freq_vco <= 3800:
            VCO_SEL = 3
        else:
            raise ValueError('VCO frequency is out of range.')
        self.setWord(VCO_SEL, 'VCO_SEL')

        # Dithering is set in R0, but it is needed for R1 stuff.
        if PLL_NUM and PLL_DEN > 200 and not PLL_DEN % 2 and not PLL_DEN % 3:
            FRAC_DITHER = 2
        else:
            FRAC_DITHER = 3
        self.setWord(FRAC_DITHER, 'FRAC_DITHER')
            
        # Get the Fractional modulator order
        if not PLL_NUM:
            FRAC_ORDER = 0
        elif PLL_DEN < 20:
            FRAC_ORDER = 1
        elif PLL_DEN % 3 and FRAC_DITHER == 3:
            FRAC_ORDER = 3
        else:
            FRAC_ORDER = 2
        self.setWord(FRAC_ORDER, 'FRAC_ORDER')

        # Here is the booting sequence after changing frequency according to 8.5.3

        # 1. (optional) If the OUTx_MUX State is changing, program Register R5
        # 2. (optional) If the VCO_DIV state is changing, program Register R3.
        # See VCO_DIV[4:0] - VCO Divider Value if programming a to a value of 4.
        if VCO_DIV == None:
            self.setWord(0, 'OUTA_MUX')
            self.setWord(0, 'OUTB_MUX')
        else:
            self.setWord(1, 'OUTA_MUX')
            self.setWord(1, 'OUTB_MUX')
            VCO_DIV = VCO_DIV / 2 - 1
            self.setWord(VCO_DIV, 'VCO_DIV')

        # 3. (optional) If the MSB of the fractional numerator or charge pump gain
        # is changing, program register R1

        PLL_NUM_H = (PLL_NUM & 0b1111111111000000000000) >> 12
        PLL_NUM_L =  PLL_NUM & 0b0000000000111111111111

        self.setWord(PLL_DEN,   'PLL_DEN')
        self.setWord(PLL_NUM_H, 'PLL_NUM_H')
        self.setWord(PLL_NUM_L, 'PLL_NUM_L')
        self.setWord(PLL_N,     'PLL_N')

        # 4. (Required) Program register R0
        # Activate frequency calibration
        self.setWord(0, 'NO_FCAL')

        # Sleep 20ms
        time.sleep(0.02)

        self.setWord(0, 'NO_FCAL')

        if self.getDiagnoses('LD_PINSTATE'):
            self.logger.info('LMX2581 locked at {} MHz'.format(synth_mhz))
            return True
        else:
            self.logger.error('LMX2581 not locked')
            return False
        

    def write(self, data, addr=None, mask=None):
        if mask != None and addr != None:
            r = self.read(addr)
            r = self._set(r, data, mask)
            self.write(r, addr)
        elif mask == None and addr != None:
            cmd = (data & 0xfffffff0) | (addr & 0xf)
            self._write(cmd)
        elif mask == None and addr == None:
            self._write(data)
        else:
            raise ValueError("Invalid parameters")

    def read(self, addr):
        rid = self.getRegId('RDADDR')
        # Tell LMX2581 which register to read
        r06 = self._set(0x400, addr, self.DICTS[rid]['RDADDR'])
        self.write(r06, rid)
        # Read the register by issuing a dummy write
        self.write(self.CMD10)
        return self._read()

    def _set(self, d1, d2, mask=None):
        # Update some bits of d1 with d2, while keep other bits unchanged
        if mask:
            d1 = d1 & ~mask
            if np.abs(d1-int(d1)) < 0.01:
                d1 = int(d1)
            else: raise ValueError
            d2 = d2 * (mask & -mask)
            if np.abs(d2-int(d2)) < 0.01:
                d2 = int(d2)
            else: raise ValueError
        return d1 | d2

    def _get(self, data, mask):
        data = data & mask
        return data / (mask & -mask)

    def reset(self):
        self.setWord(1,'RESET')

    def getDiagnoses(self,name=None):
        diag = self.read(6)
        if name:
            if name not in self.MASK_DIAG:
                raise ValueError("Invalid parameter")
            mask = self.MASK_DIAG.get(name)
            return self._get(diag, mask)
        else:
            result = {}
            for name,mask in self.MASK_DIAG.items():
                result[name] = self._get(diag, mask)
            return result

    def getRegister(self,rid=None):
        if rid==None:
            return [self.getRegister(regId) for regId in self.A_DICT_LIST]
        elif rid in self.A_DICT_LIST:
            rval = self.read(rid)
            return {name: self._get(rval,mask) for name, mask in self.DICTS[rid].items()}
        else:
            raise ValueError("Invalid parameter")

    def getWord(self,name):
        rid = self.getRegId(name)
        rval = self.read(rid)
        return self._get(rval,self.DICTS[rid][name])

    def setWord(self,value,name):
        rid = self.getRegId(name)
        self.write(value,rid,self.DICTS[rid][name])

    def getRegId(self,name):
        rid = None
        for d in [self.DICTS[a] for a in self.A_DICT_LIST]:
            if name in d:
                rid = self.DICTS.index(d)
                break
        if rid == None:
            raise ValueError("Invalid parameter")
        return rid

    def loadCfgFromFile(self,filename):
        f = open(filename)
        lines = [l.split("\t") for l in f.read().splitlines()]
        regs = [int(l[1].rstrip(),0) for l in lines]
        for reg in regs:
            self.write(reg)
                
        if self.getDiagnoses('LD_PINSTATE'):
            return True
        else:
            self.logger.error('LMX2581 not locked')
            return False
=======
	""" LMX2581 Frequency Synthesizer """

	DICTS = [
	#00
		{
		'ID' : 1 << 31,
		'FRAC_DITHER' : 0b11 << 29,
		'NO_FCAL' : 1 << 28,
		'PLL_N' : 0b111111111111 << 16, # PLL[11:0] PLL Feedback Divider Value
		'PLL_NUM_L' : 0b111111111111 << 4, # PLL_NUM[11:0] PLL Fractional Numerator
		},
	#01
		{
		'CPG' : 0b11111 << 27,
		'VCO_SEL' : 0b11 << 25,
		'PLL_NUM_H' : 0b1111111111 << 15, # PLL_NUM[21:12] PLL Fractional Numerator
		'FRAC_ORDER' : 0b111 << 12,
		'PLL_R' : 0b11111111 << 4, # PLL_R[7:0] divides the OSCin frequency
		},
	#02
		{
		'OSC_2X' : 1 << 29,
		'CPP' : 1 << 27,
		'PLL_DEN' : 0b1111111111111111111111 << 4, # PLL_DEN[21:0] PLL Fractional Denominator
		},
	#03
		{
		'VCO_DIV' : 0b11111 << 18, # VCO_DIV[4:0] VCO Divider Value
		'OUTB_PWR' : 0b111111 << 12,
		'OUTA_PWR' : 0b111111 << 6,
		'OUTB_PD' : 1 << 5,
		'OUTA_PD' : 1 << 4,
		},
	#04
		{
		'PFD_DLY' : 0b111 << 29,
		'FL_FRCE' : 1 << 28,
		'FL_TOC' : 0b111111111111 << 16,
		'FL_CPG' : 0b11111 << 11,
		'CPG_BLEED' : 0b111111 << 4,
		},
	#05
		{
		'OUT_LDEN' : 1 << 24,
		'OSC_FREQ' : 0b111 << 21,
		'BUFEN_DIS' : 1 << 20,
		'VCO_SEL_MODE' : 0b11 << 15,
		'OUTB_MUX' : 0b11 << 13,
		'OUTA_MUX' : 0b11 << 11,
		'0_DLY' : 1 << 10,
		'MODE' : 0b11 << 8,
		'PWDN_MODE' : 0b111 << 5,
		'RESET' : 1 << 4,
		},
	#06
		{
		'RD_DIAGNOSATICS' : 0b11111111111111111111 << 11,
		'RDADDR' : 0b1111 << 5,
		'UWIRE_LOCK' : 1 << 4,
		},
	#07
		{
		'FL_SELECT' : 0b11111 << 26,
		'FL_PINMODE' : 0b111 << 23,
		'FL_INV' : 1 << 22,
		'MUXOUT_SELECT' : 0b11111 << 17,
		'MUX_INV' : 1 << 16,
		'MUXOUT_PINMODE' : 0b111 << 13,
		'LD_SELECT' : 0b11111 << 8,
		'LD_INV' : 1 << 7,
		'LD_PINMODE' : 0b111 << 4,
		},
	#08
		None,
	#09
		None,
	#10
		None,
	#11
		None,
	#12
		None,
	#13
		{
		'DLD_ERR_CNT' : 0b1111 << 28,
		'DLD_PASS_CNT' : 0b1111111111 << 18,
		'DLD_TOL' : 0b111 << 15,
		},
	#14
		None,
	#15
		{
		'VCO_CAP_MAN' : 1 << 12,
		'VCO_CAPCODE' : 0b11111111 << 4,
		},
	]

	MASK_DIAG = {
		'VCO_SELECT': 0b11 << 18+11,
		'FIN_DETECT': 0b1 << 17+11,
		'OSCIN_DETECT': 0b1 << 16+11,
		'VCO_DETECT': 0b1 << 15+11,
		'CAL_RUNNING': 0b1 << 10+11,
		'VCO_RAIL_HIGH': 0b1 << 9+11,
		'VCO_RAIL_LOW': 0b1 << 8+11,
		'VCO_TUNE_HIGH': 0b1 << 6+11,
		'VCO_TUNE_VALID': 0b1 << 5+11,
		'FLOUT_ON': 0b1 << 4+11,
		'DLD': 0b1 << 3+11,
		'LD_PINSTATE': 0b1 << 2+11,
		'CE_PINSTATE': 0b1 << 1+11,
		'BUFEN_PINSTATE': 0b1 << 0+11
	}

	CMD10 = 0b00100001000000000101000011001010 # Not disclosed to user
	CMD09 = 0b00000011110001111100000000111001 # Not disclosed to user
	CMD08 = 0b00100000011111011101101111111000 # Not disclosed to user
	

	# Using recommanded parameter settings in the following datasheet
	# http://www.ti.com/lit/ds/symlink/lmx2581.pdf
	# Also borrow some lines from https://github.com/domagalski/snap-synth

	def __init__(self, interface, controller_name, fosc=10):
		super(LMX2581, self).__init__(interface, controller_name) 
		# A non-None address list
		self.A_DICT_LIST = [self.DICTS.index(a) for a in self.DICTS if a != None]
		self.FOSC = fosc 		# 10 MHz from GPS module
		self.freq_pd = self.FOSC // 1

	def init(self):

		# Generated via TI http://www.ti.com/tool/clockdesigntool
		# and via TI http://www.ti.com/tool/codeloader
		r05=0x40870015
		r15=0x021FE80F
		r13=0x4082C10D
		r10=0x210050CA
		r09=0x03C7C039
		r08=0x207DDBF8
		r07=0x00082317
		r06=0x000004C6
		r05=0x0010A805
		r04=0x00000004
		r03=0x2004F3C3
		r02=0x0C000642
		r01=0xD0000011
		r00=0x60C80000

		self.reset()
		self.write(r15)
		self.write(r13)
		self.write(r10)
		self.write(r09)
		self.write(r08)
		self.write(r07)
		self.write(r06)
		self.write(r05)
		self.write(r04)
		self.write(r03)
		self.write(r02)
		self.write(r01)
		self.write(r00)

		time.sleep(0.02)

		self.write(r00)

	def powerOn(self):
		self.setWord(0, "PWDN_MODE")

	def powerOff(self):
		self.setWord(1, "PWDN_MODE")

	def outputPower(self,p=15):
		self.setWord(p, "OUTA_PWR")
		self.setWord(p, "OUTB_PWR")

	def get_osc_values(self, synth_mhz, ref_signal):
		""" This function gets oscillator values
		"""
		# Equation for the output frequency.
		# f_out = f_osc * OSC_2X / PLL_R * (PLL_N + PLL_NUM/PLL_DEN) / VCO_DIV
		# XXX Right now, I'm not going to use OSC_2X or PLL_R, so this becomes
		# f_out = f_osc * (PLL_N + PLL_NUM/PLL_DEN) / VCO_DIV
		
		# Get a good VCO_DIV. The minimum VCO frequency is 1800.
		# Though the min frequency is 1800, but mostly LMX2581 doesn't get
		# locked at this frequency. Change 1800 to 1900
		vco_min = 1900; vco_max = 3800
		if synth_mhz > vco_min and synth_mhz < vco_max:
			# Bypass VCO_DIV by properly setting OUTA_MUX and OUTB_MUX
			VCO_DIV = None
		else:
			vco_guess = int(vco_min // synth_mhz) + 1
			VCO_DIV = vco_guess + vco_guess%2
		
		# Get PLLN, PLL_NUM, and PLL_DEN
		pll = float(1 if VCO_DIV is None else VCO_DIV) * synth_mhz // ref_signal
		PLL_N = int(pll)
		frac = pll - PLL_N
		if frac < 1.0/(1<<22): # smallest fraction on the synth
			PLL_NUM = 0
			PLL_DEN = 100
		else:
			fraction = _frac.Fraction(frac).limit_denominator(1<<22)
			PLL_NUM = fraction.numerator
			PLL_DEN = fraction.denominator

		return (PLL_N, PLL_NUM, PLL_DEN, VCO_DIV)

	def setFreq(self, synth_mhz):

		self.setWord(1, 'NO_FCAL')

		PLL_N, PLL_NUM, PLL_DEN, VCO_DIV = self.get_osc_values(synth_mhz,self.FOSC)

		# Select the VCO frequency
		# VCO1: 1800 to 2270 NHz
		# VCO2: 2135 to 2720 MHz
		# VCO3: 2610 to 3220 MHz
		# VCO4: 3075 to 3800 MHz
		freq_vco = self.freq_pd * (PLL_N + float(PLL_NUM)/PLL_DEN)
		if freq_vco >= 1800 and freq_vco <= 2270:
			VCO_SEL = 0
		elif freq_vco >= 2135 and freq_vco <= 2720:
			VCO_SEL = 1
		elif freq_vco >= 2610 and freq_vco <= 3220:
			VCO_SEL = 2
		elif freq_vco >= 3075 and freq_vco <= 3800:
			VCO_SEL = 3
		else:
			raise ValueError('VCO frequency is out of range.')
		self.setWord(VCO_SEL, 'VCO_SEL')

		# Dithering is set in R0, but it is needed for R1 stuff.
		if PLL_NUM and PLL_DEN > 200 and not PLL_DEN % 2 and not PLL_DEN % 3:
			FRAC_DITHER = 2
		else:
			FRAC_DITHER = 3
		self.setWord(FRAC_DITHER, 'FRAC_DITHER')
			
		# Get the Fractional modulator order
		if not PLL_NUM:
			FRAC_ORDER = 0
		elif PLL_DEN < 20:
			FRAC_ORDER = 1
		elif PLL_DEN % 3 and FRAC_DITHER == 3:
			FRAC_ORDER = 3
		else:
			FRAC_ORDER = 2
		self.setWord(FRAC_ORDER, 'FRAC_ORDER')

		# Here is the booting sequence after changing frequency according to 8.5.3

		# 1. (optional) If the OUTx_MUX State is changing, program Register R5
		# 2. (optional) If the VCO_DIV state is changing, program Register R3.
		# See VCO_DIV[4:0] - VCO Divider Value if programming a to a value of 4.
		if VCO_DIV == None:
			self.setWord(0, 'OUTA_MUX')
			self.setWord(0, 'OUTB_MUX')
		else:
			self.setWord(1, 'OUTA_MUX')
			self.setWord(1, 'OUTB_MUX')
			VCO_DIV = VCO_DIV // 2 - 1
			self.setWord(VCO_DIV, 'VCO_DIV')

		# 3. (optional) If the MSB of the fractional numerator or charge pump gain
		# is changing, program register R1

		PLL_NUM_H = (PLL_NUM & 0b1111111111000000000000) >> 12
		PLL_NUM_L =  PLL_NUM & 0b0000000000111111111111

		self.setWord(PLL_DEN,   'PLL_DEN')
		self.setWord(PLL_NUM_H, 'PLL_NUM_H')
		self.setWord(PLL_NUM_L, 'PLL_NUM_L')
		self.setWord(PLL_N,     'PLL_N')

		# 4. (Required) Program register R0
		# Activate frequency calibration
		self.setWord(0, 'NO_FCAL')

		# Sleep 20ms
		time.sleep(0.02)

		self.setWord(0, 'NO_FCAL')

		if self.getDiagnoses('LD_PINSTATE'):
			self.logger.info('LMX2581 locked at {} MHz'.format(synth_mhz))
			return True
		else:
			self.logger.error('LMX2581 not locked')
			return False
		

	def write(self, data, addr=None, mask=None):
		if mask != None and addr != None:
			r = self.read(addr)
			r = self._set(r, data, mask)
			self.write(r, addr)
		elif mask == None and addr != None:
			cmd = (data & 0xfffffff0) | (addr & 0xf)
			self._write(cmd)
		elif mask == None and addr == None:
			self._write(data)
		else:
			raise ValueError("Invalid parameters")

	def read(self, addr):
		rid = self.getRegId('RDADDR')
		# Tell LMX2581 which register to read
		r06 = self._set(0x400, addr, self.DICTS[rid]['RDADDR'])
		self.write(r06, rid)
		# Read the register by issuing a dummy write
		self.write(self.CMD10)
		return self._read()

	def _set(self, d1, d2, mask=None):
		# Update some bits of d1 with d2, while keep other bits unchanged
		if mask:
			d1 = d1 & ~mask
			d2 = d2 * (mask & -mask)
		return d1 | d2

	def _get(self, data, mask):
		data = data & mask
		return data // (mask & -mask)

	def reset(self):
		self.setWord(1,'RESET')

	def getDiagnoses(self,name=None):
		diag = self.read(6)
		if name:
			if name not in self.MASK_DIAG:
				raise ValueError("Invalid parameter")
			mask = self.MASK_DIAG.get(name)
			return self._get(diag, mask)
		else:
			result = {}
			for name,mask in self.MASK_DIAG.items():
				result[name] = self._get(diag, mask)
			return result

	def getRegister(self,rid=None):
		if rid==None:
			return [self.getRegister(regId) for regId in self.A_DICT_LIST]
		elif rid in self.A_DICT_LIST:
			rval = self.read(rid)
			return {name: self._get(rval,mask) for name, mask in self.DICTS[rid].items()}
		else:
			raise ValueError("Invalid parameter")

	def getWord(self,name):
		rid = self.getRegId(name)
		rval = self.read(rid)
		return self._get(rval,self.DICTS[rid][name])

	def setWord(self,value,name):
		rid = self.getRegId(name)
		self.write(value,rid,self.DICTS[rid][name])

	def getRegId(self,name):
		rid = None
		for d in [self.DICTS[a] for a in self.A_DICT_LIST]:
			if name in d:
				rid = self.DICTS.index(d)
				break
		if rid == None:
			raise ValueError("Invalid parameter")
		return rid

	def loadCfgFromFile(self,filename):
		f = open(filename)
		lines = [l.split("\t") for l in f.read().splitlines()]
		regs = [int(l[1].rstrip(),0) for l in lines]
		for reg in regs:
			self.write(reg)
				
		if self.getDiagnoses('LD_PINSTATE'):
			return True
		else:
			self.logger.error('LMX2581 not locked')
			return False
>>>>>>> a1c5c09d
<|MERGE_RESOLUTION|>--- conflicted
+++ resolved
@@ -30,7 +30,6 @@
 
 
 class LMX2581(WishBoneDevice):
-<<<<<<< HEAD
     """ LMX2581 Frequency Synthesizer """
 
     DICTS = [
@@ -242,11 +241,11 @@
             # Bypass VCO_DIV by properly setting OUTA_MUX and OUTB_MUX
             VCO_DIV = None
         else:
-            vco_guess = int(vco_min / synth_mhz) + 1
+            vco_guess = int(vco_min // synth_mhz) + 1
             VCO_DIV = vco_guess + vco_guess%2
         
         # Get PLLN, PLL_NUM, and PLL_DEN
-        pll = float(1 if VCO_DIV is None else VCO_DIV) * synth_mhz / ref_signal
+        pll = float(1 if VCO_DIV is None else VCO_DIV) * synth_mhz // ref_signal
         PLL_N = int(pll)
         frac = pll - PLL_N
         if frac < 1.0/(1<<22): # smallest fraction on the synth
@@ -312,7 +311,7 @@
         else:
             self.setWord(1, 'OUTA_MUX')
             self.setWord(1, 'OUTB_MUX')
-            VCO_DIV = VCO_DIV / 2 - 1
+            VCO_DIV = VCO_DIV // 2 - 1
             self.setWord(VCO_DIV, 'VCO_DIV')
 
         # 3. (optional) If the MSB of the fractional numerator or charge pump gain
@@ -380,7 +379,7 @@
 
     def _get(self, data, mask):
         data = data & mask
-        return data / (mask & -mask)
+        return data // (mask & -mask)
 
     def reset(self):
         self.setWord(1,'RESET')
@@ -437,390 +436,4 @@
             return True
         else:
             self.logger.error('LMX2581 not locked')
-            return False
-=======
-	""" LMX2581 Frequency Synthesizer """
-
-	DICTS = [
-	#00
-		{
-		'ID' : 1 << 31,
-		'FRAC_DITHER' : 0b11 << 29,
-		'NO_FCAL' : 1 << 28,
-		'PLL_N' : 0b111111111111 << 16, # PLL[11:0] PLL Feedback Divider Value
-		'PLL_NUM_L' : 0b111111111111 << 4, # PLL_NUM[11:0] PLL Fractional Numerator
-		},
-	#01
-		{
-		'CPG' : 0b11111 << 27,
-		'VCO_SEL' : 0b11 << 25,
-		'PLL_NUM_H' : 0b1111111111 << 15, # PLL_NUM[21:12] PLL Fractional Numerator
-		'FRAC_ORDER' : 0b111 << 12,
-		'PLL_R' : 0b11111111 << 4, # PLL_R[7:0] divides the OSCin frequency
-		},
-	#02
-		{
-		'OSC_2X' : 1 << 29,
-		'CPP' : 1 << 27,
-		'PLL_DEN' : 0b1111111111111111111111 << 4, # PLL_DEN[21:0] PLL Fractional Denominator
-		},
-	#03
-		{
-		'VCO_DIV' : 0b11111 << 18, # VCO_DIV[4:0] VCO Divider Value
-		'OUTB_PWR' : 0b111111 << 12,
-		'OUTA_PWR' : 0b111111 << 6,
-		'OUTB_PD' : 1 << 5,
-		'OUTA_PD' : 1 << 4,
-		},
-	#04
-		{
-		'PFD_DLY' : 0b111 << 29,
-		'FL_FRCE' : 1 << 28,
-		'FL_TOC' : 0b111111111111 << 16,
-		'FL_CPG' : 0b11111 << 11,
-		'CPG_BLEED' : 0b111111 << 4,
-		},
-	#05
-		{
-		'OUT_LDEN' : 1 << 24,
-		'OSC_FREQ' : 0b111 << 21,
-		'BUFEN_DIS' : 1 << 20,
-		'VCO_SEL_MODE' : 0b11 << 15,
-		'OUTB_MUX' : 0b11 << 13,
-		'OUTA_MUX' : 0b11 << 11,
-		'0_DLY' : 1 << 10,
-		'MODE' : 0b11 << 8,
-		'PWDN_MODE' : 0b111 << 5,
-		'RESET' : 1 << 4,
-		},
-	#06
-		{
-		'RD_DIAGNOSATICS' : 0b11111111111111111111 << 11,
-		'RDADDR' : 0b1111 << 5,
-		'UWIRE_LOCK' : 1 << 4,
-		},
-	#07
-		{
-		'FL_SELECT' : 0b11111 << 26,
-		'FL_PINMODE' : 0b111 << 23,
-		'FL_INV' : 1 << 22,
-		'MUXOUT_SELECT' : 0b11111 << 17,
-		'MUX_INV' : 1 << 16,
-		'MUXOUT_PINMODE' : 0b111 << 13,
-		'LD_SELECT' : 0b11111 << 8,
-		'LD_INV' : 1 << 7,
-		'LD_PINMODE' : 0b111 << 4,
-		},
-	#08
-		None,
-	#09
-		None,
-	#10
-		None,
-	#11
-		None,
-	#12
-		None,
-	#13
-		{
-		'DLD_ERR_CNT' : 0b1111 << 28,
-		'DLD_PASS_CNT' : 0b1111111111 << 18,
-		'DLD_TOL' : 0b111 << 15,
-		},
-	#14
-		None,
-	#15
-		{
-		'VCO_CAP_MAN' : 1 << 12,
-		'VCO_CAPCODE' : 0b11111111 << 4,
-		},
-	]
-
-	MASK_DIAG = {
-		'VCO_SELECT': 0b11 << 18+11,
-		'FIN_DETECT': 0b1 << 17+11,
-		'OSCIN_DETECT': 0b1 << 16+11,
-		'VCO_DETECT': 0b1 << 15+11,
-		'CAL_RUNNING': 0b1 << 10+11,
-		'VCO_RAIL_HIGH': 0b1 << 9+11,
-		'VCO_RAIL_LOW': 0b1 << 8+11,
-		'VCO_TUNE_HIGH': 0b1 << 6+11,
-		'VCO_TUNE_VALID': 0b1 << 5+11,
-		'FLOUT_ON': 0b1 << 4+11,
-		'DLD': 0b1 << 3+11,
-		'LD_PINSTATE': 0b1 << 2+11,
-		'CE_PINSTATE': 0b1 << 1+11,
-		'BUFEN_PINSTATE': 0b1 << 0+11
-	}
-
-	CMD10 = 0b00100001000000000101000011001010 # Not disclosed to user
-	CMD09 = 0b00000011110001111100000000111001 # Not disclosed to user
-	CMD08 = 0b00100000011111011101101111111000 # Not disclosed to user
-	
-
-	# Using recommanded parameter settings in the following datasheet
-	# http://www.ti.com/lit/ds/symlink/lmx2581.pdf
-	# Also borrow some lines from https://github.com/domagalski/snap-synth
-
-	def __init__(self, interface, controller_name, fosc=10):
-		super(LMX2581, self).__init__(interface, controller_name) 
-		# A non-None address list
-		self.A_DICT_LIST = [self.DICTS.index(a) for a in self.DICTS if a != None]
-		self.FOSC = fosc 		# 10 MHz from GPS module
-		self.freq_pd = self.FOSC // 1
-
-	def init(self):
-
-		# Generated via TI http://www.ti.com/tool/clockdesigntool
-		# and via TI http://www.ti.com/tool/codeloader
-		r05=0x40870015
-		r15=0x021FE80F
-		r13=0x4082C10D
-		r10=0x210050CA
-		r09=0x03C7C039
-		r08=0x207DDBF8
-		r07=0x00082317
-		r06=0x000004C6
-		r05=0x0010A805
-		r04=0x00000004
-		r03=0x2004F3C3
-		r02=0x0C000642
-		r01=0xD0000011
-		r00=0x60C80000
-
-		self.reset()
-		self.write(r15)
-		self.write(r13)
-		self.write(r10)
-		self.write(r09)
-		self.write(r08)
-		self.write(r07)
-		self.write(r06)
-		self.write(r05)
-		self.write(r04)
-		self.write(r03)
-		self.write(r02)
-		self.write(r01)
-		self.write(r00)
-
-		time.sleep(0.02)
-
-		self.write(r00)
-
-	def powerOn(self):
-		self.setWord(0, "PWDN_MODE")
-
-	def powerOff(self):
-		self.setWord(1, "PWDN_MODE")
-
-	def outputPower(self,p=15):
-		self.setWord(p, "OUTA_PWR")
-		self.setWord(p, "OUTB_PWR")
-
-	def get_osc_values(self, synth_mhz, ref_signal):
-		""" This function gets oscillator values
-		"""
-		# Equation for the output frequency.
-		# f_out = f_osc * OSC_2X / PLL_R * (PLL_N + PLL_NUM/PLL_DEN) / VCO_DIV
-		# XXX Right now, I'm not going to use OSC_2X or PLL_R, so this becomes
-		# f_out = f_osc * (PLL_N + PLL_NUM/PLL_DEN) / VCO_DIV
-		
-		# Get a good VCO_DIV. The minimum VCO frequency is 1800.
-		# Though the min frequency is 1800, but mostly LMX2581 doesn't get
-		# locked at this frequency. Change 1800 to 1900
-		vco_min = 1900; vco_max = 3800
-		if synth_mhz > vco_min and synth_mhz < vco_max:
-			# Bypass VCO_DIV by properly setting OUTA_MUX and OUTB_MUX
-			VCO_DIV = None
-		else:
-			vco_guess = int(vco_min // synth_mhz) + 1
-			VCO_DIV = vco_guess + vco_guess%2
-		
-		# Get PLLN, PLL_NUM, and PLL_DEN
-		pll = float(1 if VCO_DIV is None else VCO_DIV) * synth_mhz // ref_signal
-		PLL_N = int(pll)
-		frac = pll - PLL_N
-		if frac < 1.0/(1<<22): # smallest fraction on the synth
-			PLL_NUM = 0
-			PLL_DEN = 100
-		else:
-			fraction = _frac.Fraction(frac).limit_denominator(1<<22)
-			PLL_NUM = fraction.numerator
-			PLL_DEN = fraction.denominator
-
-		return (PLL_N, PLL_NUM, PLL_DEN, VCO_DIV)
-
-	def setFreq(self, synth_mhz):
-
-		self.setWord(1, 'NO_FCAL')
-
-		PLL_N, PLL_NUM, PLL_DEN, VCO_DIV = self.get_osc_values(synth_mhz,self.FOSC)
-
-		# Select the VCO frequency
-		# VCO1: 1800 to 2270 NHz
-		# VCO2: 2135 to 2720 MHz
-		# VCO3: 2610 to 3220 MHz
-		# VCO4: 3075 to 3800 MHz
-		freq_vco = self.freq_pd * (PLL_N + float(PLL_NUM)/PLL_DEN)
-		if freq_vco >= 1800 and freq_vco <= 2270:
-			VCO_SEL = 0
-		elif freq_vco >= 2135 and freq_vco <= 2720:
-			VCO_SEL = 1
-		elif freq_vco >= 2610 and freq_vco <= 3220:
-			VCO_SEL = 2
-		elif freq_vco >= 3075 and freq_vco <= 3800:
-			VCO_SEL = 3
-		else:
-			raise ValueError('VCO frequency is out of range.')
-		self.setWord(VCO_SEL, 'VCO_SEL')
-
-		# Dithering is set in R0, but it is needed for R1 stuff.
-		if PLL_NUM and PLL_DEN > 200 and not PLL_DEN % 2 and not PLL_DEN % 3:
-			FRAC_DITHER = 2
-		else:
-			FRAC_DITHER = 3
-		self.setWord(FRAC_DITHER, 'FRAC_DITHER')
-			
-		# Get the Fractional modulator order
-		if not PLL_NUM:
-			FRAC_ORDER = 0
-		elif PLL_DEN < 20:
-			FRAC_ORDER = 1
-		elif PLL_DEN % 3 and FRAC_DITHER == 3:
-			FRAC_ORDER = 3
-		else:
-			FRAC_ORDER = 2
-		self.setWord(FRAC_ORDER, 'FRAC_ORDER')
-
-		# Here is the booting sequence after changing frequency according to 8.5.3
-
-		# 1. (optional) If the OUTx_MUX State is changing, program Register R5
-		# 2. (optional) If the VCO_DIV state is changing, program Register R3.
-		# See VCO_DIV[4:0] - VCO Divider Value if programming a to a value of 4.
-		if VCO_DIV == None:
-			self.setWord(0, 'OUTA_MUX')
-			self.setWord(0, 'OUTB_MUX')
-		else:
-			self.setWord(1, 'OUTA_MUX')
-			self.setWord(1, 'OUTB_MUX')
-			VCO_DIV = VCO_DIV // 2 - 1
-			self.setWord(VCO_DIV, 'VCO_DIV')
-
-		# 3. (optional) If the MSB of the fractional numerator or charge pump gain
-		# is changing, program register R1
-
-		PLL_NUM_H = (PLL_NUM & 0b1111111111000000000000) >> 12
-		PLL_NUM_L =  PLL_NUM & 0b0000000000111111111111
-
-		self.setWord(PLL_DEN,   'PLL_DEN')
-		self.setWord(PLL_NUM_H, 'PLL_NUM_H')
-		self.setWord(PLL_NUM_L, 'PLL_NUM_L')
-		self.setWord(PLL_N,     'PLL_N')
-
-		# 4. (Required) Program register R0
-		# Activate frequency calibration
-		self.setWord(0, 'NO_FCAL')
-
-		# Sleep 20ms
-		time.sleep(0.02)
-
-		self.setWord(0, 'NO_FCAL')
-
-		if self.getDiagnoses('LD_PINSTATE'):
-			self.logger.info('LMX2581 locked at {} MHz'.format(synth_mhz))
-			return True
-		else:
-			self.logger.error('LMX2581 not locked')
-			return False
-		
-
-	def write(self, data, addr=None, mask=None):
-		if mask != None and addr != None:
-			r = self.read(addr)
-			r = self._set(r, data, mask)
-			self.write(r, addr)
-		elif mask == None and addr != None:
-			cmd = (data & 0xfffffff0) | (addr & 0xf)
-			self._write(cmd)
-		elif mask == None and addr == None:
-			self._write(data)
-		else:
-			raise ValueError("Invalid parameters")
-
-	def read(self, addr):
-		rid = self.getRegId('RDADDR')
-		# Tell LMX2581 which register to read
-		r06 = self._set(0x400, addr, self.DICTS[rid]['RDADDR'])
-		self.write(r06, rid)
-		# Read the register by issuing a dummy write
-		self.write(self.CMD10)
-		return self._read()
-
-	def _set(self, d1, d2, mask=None):
-		# Update some bits of d1 with d2, while keep other bits unchanged
-		if mask:
-			d1 = d1 & ~mask
-			d2 = d2 * (mask & -mask)
-		return d1 | d2
-
-	def _get(self, data, mask):
-		data = data & mask
-		return data // (mask & -mask)
-
-	def reset(self):
-		self.setWord(1,'RESET')
-
-	def getDiagnoses(self,name=None):
-		diag = self.read(6)
-		if name:
-			if name not in self.MASK_DIAG:
-				raise ValueError("Invalid parameter")
-			mask = self.MASK_DIAG.get(name)
-			return self._get(diag, mask)
-		else:
-			result = {}
-			for name,mask in self.MASK_DIAG.items():
-				result[name] = self._get(diag, mask)
-			return result
-
-	def getRegister(self,rid=None):
-		if rid==None:
-			return [self.getRegister(regId) for regId in self.A_DICT_LIST]
-		elif rid in self.A_DICT_LIST:
-			rval = self.read(rid)
-			return {name: self._get(rval,mask) for name, mask in self.DICTS[rid].items()}
-		else:
-			raise ValueError("Invalid parameter")
-
-	def getWord(self,name):
-		rid = self.getRegId(name)
-		rval = self.read(rid)
-		return self._get(rval,self.DICTS[rid][name])
-
-	def setWord(self,value,name):
-		rid = self.getRegId(name)
-		self.write(value,rid,self.DICTS[rid][name])
-
-	def getRegId(self,name):
-		rid = None
-		for d in [self.DICTS[a] for a in self.A_DICT_LIST]:
-			if name in d:
-				rid = self.DICTS.index(d)
-				break
-		if rid == None:
-			raise ValueError("Invalid parameter")
-		return rid
-
-	def loadCfgFromFile(self,filename):
-		f = open(filename)
-		lines = [l.split("\t") for l in f.read().splitlines()]
-		regs = [int(l[1].rstrip(),0) for l in lines]
-		for reg in regs:
-			self.write(reg)
-				
-		if self.getDiagnoses('LD_PINSTATE'):
-			return True
-		else:
-			self.logger.error('LMX2581 not locked')
-			return False
->>>>>>> a1c5c09d
+            return False