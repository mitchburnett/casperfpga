import logging
import struct
import time
import socket
from time import strptime
import string
<<<<<<< HEAD
=======
import collections
>>>>>>> 2d9ebdf1

from . import register
from . import sbram
from . import snap
from . import onegbe
from . import tengbe
from . import fortygbe
from . import qdr
from . import hmc
from . import katadc
from . import skarabadc
from . import snapadc

from .attribute_container import AttributeContainer
from .utils import parse_fpg, get_hostname, get_kwarg, get_git_info_from_fpg
from .transport_katcp import KatcpTransport
from .transport_tapcp import TapcpTransport
from .transport_skarab import SkarabTransport
from .transport_dummy import DummyTransport
from .casper_platform_id_map import PLATFORM_ID

from .CasperLogHandlers import configure_console_logging, configure_file_logging
from .CasperLogHandlers import getLogger

# known CASPER memory-accessible devices and their associated
# classes and containers
CASPER_MEMORY_DEVICES = {
    'xps:bram':         {'class': sbram.Sbram,       'container': 'sbrams'},
    'xps:qdr':          {'class': qdr.Qdr,           'container': 'qdrs'},
    'xps:sw_reg':       {'class': register.Register, 'container': 'registers'},
    'xps:tengbe_v2':    {'class': tengbe.TenGbe,     'container': 'gbes'},
    'xps:ten_gbe':      {'class': tengbe.TenGbe,     'container': 'gbes'},
    'xps:forty_gbe':    {'class': fortygbe.FortyGbe, 'container': 'gbes'},
    'xps:onegbe':       {'class': onegbe.OneGbe,     'container': 'gbes'},
    'casper:snapshot':  {'class': snap.Snap,         'container': 'snapshots'},
    'xps:hmc':          {'class': hmc.Hmc,           'container': 'hmcs'},
}

CASPER_ADC_DEVICES = {
    'xps:katadc':                   {'class': katadc.KatAdc,        'container': 'adcs'},
    'xps:skarab_adc4x3g_14':        {'class': skarabadc.SkarabAdc,  'container': 'adcs'},
    'xps:skarab_adc4x3g_14_byp':    {'class': skarabadc.SkarabAdc,  'container': 'adcs'},
    'xps:snap_adc':                 {'class': snapadc.SnapAdc,      'container': 'adcs'}
}

# other devices - blocks that aren't memory devices nor ADCs, but about which we'd
# like to know tagged in the simulink diagram
CASPER_OTHER_DEVICES = {
    'casper:bitsnap':               'bitsnap',
    'casper:dec_fir':               'dec_fir',
    'casper:fft':                   'fft',
    'casper:fft_biplex_real_2x':    'fft_biplex_real_2x',
    'casper:fft_biplex_real_4x':    'fft_biplex_real_4x',
    'casper:fft_wideband_real':     'fft_wideband_real',
    'casper:info':                  'info',
    'casper:pfb_fir':               'pfb_fir',
    'casper:pfb_fir_async':         'pfb_fir_async',
    'casper:pfb_fir_generic':       'pfb_fir_generic',
    'casper:pfb_fir_real':          'pfb_fir_real',
    'casper:spead_pack':            'spead_pack',
    'casper:spead_unpack':          'spead_unpack',
    'casper:vacc':                  'vacc',
    'casper:xeng':                  'xeng',
    'xps:xsg':                      'xps',
}

class UnknownTransportError(Exception):
    pass


class CasperFpga(object):
    """
    A FPGA host board that has a CASPER design running on it. Or will soon have.
    """

    def __init__(self, *args, **kwargs):
        """
        :param args[0] - host: the hostname of this CasperFpga
        """
        if len(args) > 0:
            try:
                kwargs['host'] = args[0]
                kwargs['port'] = args[1]
            except IndexError:
                pass
        self.host, self.bitstream = get_hostname(**kwargs)

        # Need to check if any logger-based parameters have been spec'd
        self.getLogger = getLogger

        try:
            self.logger = kwargs['logger']
        except KeyError:
            # Damn
            result, self.logger = self.getLogger(name=self.host)
            if not result:
                # Problem
                if self.logger.handlers:
                    # Logger already exists
                    warningmsg = 'Logger for {} already exists'.format(self.host)
                    self.logger.warning(warningmsg)
                else:
                    errmsg = 'Problem creating logger for {}'.format(self.host)
                    raise ValueError(errmsg)

        # some transports, e.g. Skarab, need to know their parent
        kwargs['parent_fpga'] = self

        # Setup logger to be propagated through transports
        # either set log level manually or default to error
        try:
            self.set_log_level(log_level=kwargs['log_level'])
        except KeyError:
            self.set_log_level(log_level='ERROR')

        # was the transport specified?
        transport = get_kwarg('transport', kwargs)
        if transport:
            self.transport = transport(**kwargs)
        else:
            transport_class = self.choose_transport(self.host)
            self.transport = transport_class(**kwargs)

        # this is just for code introspection
        self.devices = None
        self.memory_devices = None
        self.adc_devices = None
        self.other_devices = None
        self.sbrams = None
        self.qdrs = None
        self.hmcs = None
        self.registers = None
        self.gbes = None
        self.snapshots = None
        self.system_info = None
        self.rcs_info = None
        # /just for introspection

        self._reset_device_info()
        self.logger.debug('%s: now a CasperFpga' % self.host)

        # The Red Pitaya doesn't respect network-endianness. It should.
        # For now, detect this board so that an endianness flip can be
        # inserted between the CasperFpga and the underlying transport layer.
        # We try detection again after programming, in case this fails here.
        try:
            self._detect_little_endianness()
        except:
            pass

        # Store board ID as it may be used to make
        # comms decisions
        self.platform = PLATFORM_ID.get(self._get_platform_id(), None)
        self.transport.platform = self.platform
        
    def choose_transport(self, host_ip):
        """
        Test whether a given host is a katcp client or a skarab

        :param host_ip:
        """
        self.logger.debug('Trying to figure out what kind of device %s is' % host_ip)
        if host_ip.startswith('CasperDummy'):
            return DummyTransport
        try:
            if SkarabTransport.test_host_type(host_ip):
                self.logger.debug('%s seems to be a SKARAB' % host_ip)
                return SkarabTransport
            elif KatcpTransport.test_host_type(host_ip):
                self.logger.debug('%s seems to be ROACH' % host_ip)
                return KatcpTransport
            elif TapcpTransport.test_host_type(host_ip):
                self.logger.debug('%s seems to be a TapcpTransport' % host_ip)
                return TapcpTransport
            else:
                errmsg = 'Possible that host does not follow one of the \
                            defined casperfpga transport protocols'
                raise UnknownTransportError(errmsg)
        except socket.gaierror:
            raise RuntimeError('Address/host %s makes no sense to '
                               'the OS?' % host_ip)
        #except Exception as e:
        #    raise RuntimeError('Could not connect to host {}: {}'.format(host_ip, str(e)))

    def connect(self, timeout=None):
        """
        Attempt to connect to a CASPER Hardware Target

        :param timeout: Integer value in seconds
        """
        return self.transport.connect(timeout)

    def disconnect(self):
        """
        Attempt to disconnect from a CASPER Hardware Target
        """
        return self.transport.disconnect()

    # def pdebug(self, message, *args, **kwargs):
    #     if self.isEnabledFor(PDEBUG):
    #         self.log(PDEBUG, message, *args, **kwargs)

    def set_log_level(self, log_level='DEBUG'):
        """
        Generic function to carry out a sanity check on the logging_level
        used to setup the logger

        :param log_level: String input defining the logging_level:
                           
                            Level      | Numeric Value
                            --------------------------
                            CRITICAL   | 50
                            ERROR      | 40
                            WARNING    | 30
                            INFO       | 20
                            DEBUG      | 10
                            NOTSET     | 0
        """
        log_level_numeric = getattr(logging, log_level.upper(), None)
        if not isinstance(log_level_numeric, int):
            raise ValueError('Invalid Log Level: %s' % log_level)
        # else: Continue
        self.logger.setLevel(log_level_numeric)
        infomsg = 'Log level successfully updated to: {}'.format(log_level.upper())
        self.logger.info(infomsg)
        return True

    def _get_platform_id(self):
        """
        Get the platform ID stored in the toolflow-generated system
        register `sys_board_id`
        """
        try:
            return self.read_uint("sys_board_id")
        except:
            return None

    def read(self, device_name, size, offset=0, **kwargs):
        """
        Read size-bytes of binary data with carriage-return escape-sequenced.

        :param device_name: name of memory device from which to read
        :param size: how many bytes to read
        :param offset: start at this offset, offset in bytes
        :param kwargs:
        """
        data = self.transport.read(device_name, size, offset, **kwargs)
        if self.is_little_endian:
            assert ((len(data) % 4) == 0), \
                "Can only read multiples of 4 bytes because CasperFpga is doing an endianness flip"
            # iterate through 32-bit words and flip them
            data_byte_swapped = ""
            for i in range(0, len(data), 4):
                data_byte_swapped += data[i:i+4][::-1]
            return data_byte_swapped
        return data

    def blindwrite(self, device_name, data, offset=0, **kwargs):
        if self.is_little_endian:
            assert ((len(data) % 4) == 0), \
                "Can only write multiples of 4 bytes because CasperFpga is doing an endianness flip"
            # iterate through 32-bit words and flip them
            data_byte_swapped = ""
            for i in range(0, len(data), 4):
                data_byte_swapped += data[i:i+4][::-1]
                return self.transport.blindwrite(device_name, data_byte_swapped, offset, **kwargs)
        return self.transport.blindwrite(device_name, data, offset, **kwargs)

    def listdev(self):
        """
        Get a list of the memory bus items in this design.

        :return: a list of memory devices
        """
        try:
            return self.transport.listdev()
        except AttributeError:
            return list(self.memory_devices.keys())

    def deprogram(self):
        """
        The child class will deprogram the FPGA, we just reset out
        device information
        """
        self.transport.deprogram()
        self._reset_device_info()

    def set_igmp_version(self, version):
        """
        Sets version of IGMP multicast protocol to use
        
        * This method is only available to katcp-objects
        
        :param version: IGMP protocol version, 0 for kernel default, 1, 2 or 3
        """
        return self.transport.set_igmp_version(version)

    def upload_to_ram_and_program(self, filename=None, wait_complete=True,
                                  chunk_size=1988, initialise_objects=False):
        """
        Upload an FPG file to RAM and then program the FPGA.
        :param filename: The file to upload
        :param wait_complete: Do not wait for this operation, just return
        :param chunk_size: The SKARAB supports 1988, 3976 and 7952 byte programming packets,
                           but old bitfiles only support 1988 (the default)
                           after upload
        :param initialise_objects: Flag included in the event some child objects can be initialised
                                   upon creation/startup of the SKARAB with the new firmware
                                   - e.g. The SKARAB ADC
        :return: Boolean - True/False - Success/Fail
        """
        if filename is not None:
            self.bitstream = filename
        else:
            filename = self.bitstream

        # TODO: only skarab needs chunk_size, and it can break function calls to to other transport layers
        # TODO: this is a quick fix for now. A more elegant solution is required.
        if self.transport == SkarabTransport:
            rv = self.transport.upload_to_ram_and_program(
                filename=filename, wait_complete=wait_complete, chunk_size=chunk_size)
        else:
            rv = self.transport.upload_to_ram_and_program(
                filename=filename, wait_complete=wait_complete)

        if not wait_complete:
            return True

        if self.bitstream:
            if self.bitstream[-3:] == 'fpg':
                self.get_system_information(filename,
                                            initialise_objects=initialise_objects)

        
        # The Red Pitaya doesn't respect network-endianness. It should.
        # For now, detect this board so that an endianness flip can be
        # inserted between the CasperFpga and the underlying transport layer
        # This check is in upload_to_ram and program because if we connected
        # to a board that wasn't programmed the detection in __init__ won't have worked.
        try:
            self._detect_little_endianness()
        except:
            pass

    def is_connected(self, **kwargs):
        """
        Is the transport connected to the host?
        :return:
        """
        return self.transport.is_connected(**kwargs)

    def is_running(self):
        """
        Is the FPGA programmed and running?
        :return:
        """
        return self.transport.is_running()

    def _detect_little_endianness(self):
        """
        Return True if the board being used is little endian.
        False otherwise.
        This method works by interrogating the board_id of the system.
        It doesn't do anything truly generic, but looks to see if the
        MSB of the board ID is zero. If it isn't or the whole id is zero
        (which is the case for the red pitaya) we assume this is a little endian board.
        implicitly sets the is_little_endian attribute
        """
        self.is_little_endian = False
        board_id = self.read_uint('sys_board_id')
        
        if (board_id >> 16) == 0xB00B:  # ROACH
            return self.is_little_endian
        
        if (board_id >> 16) == 0xBABE:  # ROACH2
            return self.is_little_endian
        
        if board_id == 0:               # red pitaya
            self.is_little_endian = True
            return self.is_little_endian
        
        msb = (board_id >> 24) & 0xff
        if msb > 0:
            self.is_little_endian = True
            return self.is_little_endian
        
        return self.is_little_endian

    def _reset_device_info(self):
        """
        Reset information of devices this FPGA knows about.
        """
        # device dictionaries:
        #   devices: all of them
        #   memory_devices: only devices on the bus
        #   other_devices: anything not on the bus
        self.devices = {}
        self.memory_devices = {}
        self.adc_devices = {}
        self.other_devices = {}

        # containers
        for container_ in list(CASPER_MEMORY_DEVICES.values()):
            setattr(self, container_['container'], AttributeContainer())

        for container_ in list(CASPER_ADC_DEVICES.values()):
            setattr(self, container_['container'], AttributeContainer())

        # hold misc information about the bof file, program time, etc
        self.system_info = {}
        self.rcs_info = {}

    def test_connection(self):
        """
        Write to and read from the scratchpad to test the connection to the FPGA
        """
        return self.transport.test_connection()

    # def __getattribute__(self, name):
    #     if name == 'registers':
    #         return {self.memory_devices[r].name: self.memory_devices[r]
    #                 for r in self.memory_devices_memory['register']['items']}
    #     return object.__getattribute__(self, name)

    def dram_bulkread(self, device, size, offset):
        """

        :return:
        """
        raise NotImplementedError

    def read_dram(self, size, offset=0):
        """
        Reads data from a ROACH's DRAM. Reads are done up to 1MB at a time.
        The 64MB indirect address register is automatically incremented
        as necessary.

        It returns a string, as per the normal 'read' function.
        ROACH has a fixed device name for the DRAM (dram memory).
        Uses dram_bulkread internally.

        :param size: amount of data to read, in bytes
        :param offset: offset at which to read, in bytes
        :return: binary data string
        """
        data = []
        n_reads = 0
        last_dram_page = -1

        dram_indirect_page_size = (64 * 1024 * 1024)
        # read_chunk_size = (1024*1024)
        self.logger.debug('Reading a total of %8i bytes from offset %8i...' %
                         (size, offset))
        while n_reads < size:
            dram_page = (offset + n_reads) / dram_indirect_page_size
            local_offset = (offset + n_reads) % dram_indirect_page_size
            # local_reads = min(read_chunk_size, size - n_reads,
            #                   dram_indirect_page_size -
            #                   (offset % dram_indirect_page_size))
            local_reads = min(size - n_reads, dram_indirect_page_size -
                              (offset % dram_indirect_page_size))
            if last_dram_page != dram_page:
                self.write_int('dram_controller', dram_page)
                last_dram_page = dram_page
            local_data = self.dram_bulkread('dram_memory',
                                            local_reads, local_offset)
            data.append(local_data)
            self.logger.debug('Reading %8i bytes from indirect '
                              'address %4i at local offset %8i... done.' %
                              (local_reads, dram_page, local_offset))
            n_reads += local_reads
        return ''.join(data)

    def write_dram(self, data, offset=0):
        """
        Writes data to a ROACH's DRAM. Writes are done up to 512KiB at a time.
        The 64MB indirect address register is automatically
        incremented as necessary.
        ROACH has a fixed device name for the DRAM (dram memory) and so the
        user does not need to specify the write register.

        :param data: packed binary string data to write
        :param offset: the offset at which to write
        """
        size = len(data)
        n_writes = 0
        last_dram_page = -1

        dram_indirect_page_size = (64 * 1024 * 1024)
        write_chunk_size = (1024 * 512)
        self.logger.debug('Writing a total of %8i bytes from offset %8i...' %
                         (size, offset))

        while n_writes < size:
            dram_page = (offset + n_writes) / dram_indirect_page_size
            local_offset = (offset + n_writes) % dram_indirect_page_size
            local_writes = min(write_chunk_size, size - n_writes,
                               dram_indirect_page_size -
                               (offset % dram_indirect_page_size))
            self.logger.debug('Writing %8i bytes from indirect address %4i '
                              'at local offset %8i...' % (
                                  local_writes, dram_page, local_offset))
            if last_dram_page != dram_page:
                self.write_int('dram_controller', dram_page)
                last_dram_page = dram_page
            self.blindwrite(
                'dram_memory',
                data[n_writes:n_writes + local_writes], local_offset)
            n_writes += local_writes

    def write(self, device_name, data, offset=0):
        """
        Write data, then read it to confirm a successful write.

        :param device_name: memory device name to write
        :param data: packed binary data string to write
        :param offset: offset at which to write, in bytes
        """
        self.blindwrite(device_name, data, offset)
        new_data = self.read(device_name, len(data), offset)
        if new_data != data:
            # TODO - this error message won't show you the problem if
            # it's not in the first word
            unpacked_wrdata = struct.unpack('>L', data[0:4])[0]
            unpacked_rddata = struct.unpack('>L', new_data[0:4])[0]
            err_str = 'Verification of write to %s at offset %d failed. ' \
                      'Wrote 0x%08x... but got back 0x%08x.' % (
                          device_name, offset,
                          unpacked_wrdata, unpacked_rddata)
            self.logger.error(err_str)
            raise ValueError(err_str)

    def read_int(self, device_name, word_offset=0):
        """
        Read an integer from memory device.
        i.e. calls self.read(device_name, size=4, offset=0) and uses
        struct to unpack it into an integer

        :param device_name: device from which to read
        :param word_offset: the 32-bit word offset at which to read
        :return: signed 32-bit integer
        """
        data = self.read(device_name, 4, word_offset * 4)
        return struct.unpack('>i', data)[0]

    def read_uint(self, device_name, word_offset=0):
        """
        Read an unsigned integer from memory device.

        :param device_name: device from which to read
        :param word_offset: the 32-bit word offset at which to read
        :return: unsigned 32-bit integer
        """
        data = self.read(device_name, 4, word_offset * 4)
        return struct.unpack('>I', data)[0]

    def write_int(self, device_name, integer, blindwrite=False, word_offset=0):
        """
        Writes an integer to the device specified at the offset specified.
        A blind write is optional.

        :param device_name: device to be written
        :param integer: the integer to write
        :param blindwrite: True for blind write, default False
        :param word_offset: the offset at which to write, in 32-bit words
        """
        # careful of packing input data into 32 bit - check range: if
        # negative, must be signed int; if positive over 2^16, must be unsigned
        # int.
        try:
            data = struct.pack('>i' if integer < 0 else '>I', integer)
        except Exception as ve:
            self.logger.error('Writing integer {} failed with error: {}'.format(
                integer, ve))
            raise ValueError('Writing integer {} failed with error: {}'.format(
                integer, ve))
        if blindwrite:
            self.blindwrite(device_name, data, word_offset * 4)
        else:
            self.write(device_name, data, word_offset * 4)
        self.logger.debug('Write_int %8x to register %s at word offset %d '
                          'okay%s.' % (integer, device_name, word_offset,
                          ' (blind)' if blindwrite else ''))

    def _create_memory_devices(self, device_dict, memorymap_dict, legacy_reg_map=True, **kwargs):
        """
        Create memory devices from dictionaries of design information.
        
        :param device_dict: raw dictionary of information from tagged
            blocks in Simulink design, keyed on device name
        :param memorymap_dict: dictionary of information that would have been
            in coreinfo.tab - memory bus information
        """
        # create and add memory devices to the memory device dictionary
        for device_name, device_info in list(device_dict.items()):
            if device_name == '':
                raise NameError('There\'s a problem somewhere, got a blank '
                                'device name?')
            if device_name in list(self.memory_devices.keys()):
                raise NameError('Memory device %s already exists' % device_name)
            # get the class from the known devices, if it exists there
            tag = device_info['tag']
            try:
                known_device_class = CASPER_MEMORY_DEVICES[tag]['class']
                known_device_container = CASPER_MEMORY_DEVICES[tag]['container']
            except KeyError:
                pass
            else:
                if not isinstance(known_device_class, collections.Callable):
                    raise TypeError('%s is not a callable Memory class - '
                                    'that\'s a problem.' % known_device_class)
                new_device = known_device_class.from_device_info(
                    self, device_name, device_info, memorymap_dict, legacy_reg_map=legacy_reg_map)
                if new_device.name in list(self.memory_devices.keys()):
                    raise NameError(
                        'Device called %s of type %s already exists in '
                        'devices list.' % (new_device.name, type(new_device)))
                self.devices[device_name] = new_device
                self.memory_devices[device_name] = new_device
                container = getattr(self, known_device_container)
                setattr(container, device_name, new_device)
                assert id(getattr(container, device_name)) == id(new_device)
                assert id(new_device) == id(self.memory_devices[device_name])
        # allow created devices to update themselves with full device info
        # link control registers, etc
        for name, device in list(self.memory_devices.items()):
            try:
                device.post_create_update(device_dict)
            except AttributeError:  # the device may not have an update function
                pass

    def _create_casper_adc_devices(self, device_dict, initialise=False, **kwargs):
        """
        New method to instantiate CASPER ADC objects and attach them to the
        parent CasperFpga object
        :param device_dict: raw dictionary of information from tagged
        blocks in Simulink design, keyed on device name
        :param initialise: Flag included in the event some child objects can be initialised
                           upon creation/startup of the SKARAB with the new firmware
                           - e.g. The SKARAB ADC's PLL SYNC
        :return: None
        """
        for device_name, device_info in list(device_dict.items()):
            
            if device_name == '':
                raise NameError('There\'s a problem somewhere, got a blank '
                                'device name?')
            if device_name in list(self.adc_devices.keys()):
                raise NameError('ADC device %s already exists' % device_name)
            # get the class from the known devices, if it exists there
            tag = device_info['tag']
            try:
                known_device_class = CASPER_ADC_DEVICES[tag]['class']
                known_device_container = CASPER_ADC_DEVICES[tag]['container']
            except KeyError:
                pass
            else:
                if not isinstance(known_device_class, collections.Callable):
                    errmsg = '{} is not a callable ADC Class'.format(known_device_class)
                    raise TypeError(errmsg)

                new_device = known_device_class.from_device_info(self,
                                device_name, device_info, initialise=initialise)
                
                if new_device.name in list(self.adc_devices.keys()):
                    errmsg = 'Device {} of type {} already exists in \
                             the devices list'.format(new_device.name, type(new_device))

                    raise NameError(errmsg)
                
                self.devices[device_name] = new_device
                self.adc_devices[device_name] = new_device

                container = getattr(self, known_device_container)
                setattr(container, device_name, new_device)
                
                assert id(getattr(container, device_name)) == id(new_device)
                assert id(new_device) == id(self.adc_devices[device_name])
        

    def _create_other_devices(self, device_dict, **kwargs):
        """
        Store non-memory device information in a dictionary

        :param device_dict: raw dictionary of information from tagged
            blocks in Simulink design, keyed on device name
        """
        for device_name, device_info in list(device_dict.items()):
            if device_name == '':
                raise NameError('There\'s a problem somewhere, got a '
                                'blank device name?')
            if device_name in list(self.other_devices.keys()):
                raise NameError('Other device %s already exists.' % device_name)
            if device_info['tag'] in list(CASPER_OTHER_DEVICES.keys()):
                self.devices[device_name] = device_info
                self.other_devices[device_name] = device_info

    def device_names_by_container(self, container_name):
        """
        Return a list of devices in a certain container.
        
        :param container_name: String to search for in containers in memory_devices
        :return: List of strings matching the description
        """
        return [devname for devname, container
                in self.memory_devices.items()
                if container == container_name]

    def devices_by_container(self, container):
        """
        Get devices using container type.
        """
        return getattr(self, container)

    def get_system_information(self, filename=None, fpg_info=None,
                               initialise_objects=False, **kwargs):
        """
        Get information about the design running on the FPGA.
        If filename is given, get it from file, otherwise query the
            host via KATCP.
        :param filename: fpg filename
        :param fpg_info: a tuple containing device_info and coreinfo
                         dictionaries
        :param initialise_objects: Flag included in the event some child objects can be initialised
                                   upon creation/startup of the SKARAB with the new firmware
                                   - e.g. The SKARAB ADC's PLL SYNC
        :return: <nothing> the information is populated in the class
        """
        t_filename, t_fpg_info = \
            self.transport.get_system_information_from_transport()
        filename = filename or t_filename
        fpg_info = fpg_info or t_fpg_info
        if (filename is None) and (fpg_info is None):
            raise RuntimeError('Either filename or parsed fpg data '
                               'must be given.')
        if filename is not None:
            device_dict, memorymap_dict = parse_fpg(filename)
        else:
            device_dict = fpg_info[0]
            memorymap_dict = fpg_info[1]
        # add system registers
        device_dict.update(self._add_sys_registers())
        # reset current devices and create new ones from the new
        # design information
        self._reset_device_info()

        # populate some system information
        try:
            self.system_info.update(device_dict['77777'])
        except KeyError:
            self.logger.warn('No sys info key in design info!')
        # and RCS information if included
        for device_name in device_dict:
            if device_name.startswith('77777_git'):
                if 'git' not in self.rcs_info:
                    self.rcs_info['git'] = {}
                self.rcs_info['git'].update(device_dict[device_name])

            if device_name.startswith('77777_svn'):
                if 'svn' not in self.rcs_info:
                    self.rcs_info['svn'] = {}
                self.rcs_info['svn'].update(device_dict[device_name])

        try:
            self.rcs_info['git'].pop('tag')
        except:
            pass

        legacy_reg_map = False
        if type(self.transport) is SkarabTransport:
            # Determine if the new or old register map is used
            new_reg_map_mac_word1_hex = self.transport.read_wishbone(0x54000 + 0x03 * 4)
            old_reg_map_mac_word1_hex = self.transport.read_wishbone(0x54000 + 0x00 * 4)

            if(new_reg_map_mac_word1_hex == 0x650):
                self.logger.debug('Using new 40GbE core register map')
                legacy_reg_map = False
            elif(old_reg_map_mac_word1_hex == 0x650):
                self.logger.debug('Using old 40GbE core register map')
                legacy_reg_map = True
            else:
                self.logger.error('Unknown 40GbE core register map')
                raise ValueError('Unknown register map')

        # Create Register Map
        self._create_memory_devices(device_dict, memorymap_dict,
                                    legacy_reg_map=legacy_reg_map,
                                    initialise=initialise_objects)
        self._create_other_devices(device_dict, initialise=initialise_objects)
        self._create_casper_adc_devices(device_dict, initialise=initialise_objects)
        self.transport.memory_devices = self.memory_devices
        self.transport.post_get_system_information()

    def estimate_fpga_clock(self):
        """
        Get the estimated clock of the running FPGA, in Mhz.

        :return: Float - FPGA Clock speed in MHz
        """
        firstpass = self.read_uint('sys_clkcounter')
        time.sleep(2.0)
        secondpass = self.read_uint('sys_clkcounter')
        if firstpass > secondpass:
            secondpass += (2**32)
        return (secondpass - firstpass) / 2000000.0

    def check_tx_raw(self, wait_time=0.2, checks=10):
        """
        Check to see whether this host is transmitting packets without
        error on all its GbE interfaces.

        :param wait_time: seconds to wait between checks
        :param checks: times to run check
        :return: Boolean - True/False - Success/Fail
        """
        for gbecore in self.gbes:
            if not gbecore.tx_okay(wait_time=wait_time, checks=checks):
                return False
        return True

    def check_rx_raw(self, wait_time=0.2, checks=10):
        """
        Check to see whether this host is receiving packets without
        error on all its GbE interfaces.

        :param wait_time: seconds to wait between checks
        :param checks: times to run check
        """
        for gbecore in self.gbes:
            if not gbecore.rx_okay(wait_time=wait_time, checks=checks):
                return False
        return True

    @staticmethod
    def _add_sys_registers():
        standard_reg = {'tag': 'xps:sw_reg', 'io_dir': 'To Processor',
                        'io_delay': '1', 'sample_period': '1', 'names': 'reg',
                        'bitwidths': '32', 'bin_pts': '0', 'arith_types': '0',
                        'sim_port': 'off', 'show_format': 'off', }
        sys_registers = {'sys_board_id': standard_reg.copy(),
                         'sys_rev': standard_reg.copy(),
                         'sys_rev_rcs': standard_reg.copy(),
                         'sys_scratchpad': standard_reg.copy(),
                         'sys_clkcounter': standard_reg.copy()}
        return sys_registers

    def get_version_info(self):
        """
        :return: List
        """
        if 'git' not in self.rcs_info:
            return []
        if len(self.rcs_info['git']) == 0:
            return []
        git_info = self.rcs_info['git']
        files = list(git_info.keys())
        old_version = hasattr(git_info[files[0]], 'keys')
        if old_version:
            rv = []
            for filename in files:
                if 'git_info_found' in list(git_info[filename].keys()):
                    if git_info[filename]['git_info_found'] == ['1']:
                        rv.append(
                            (filename, git_info[filename]['commit_hash'][0] +
                             '_' + git_info[filename]['status'][0]))
                    continue
                rv.append((filename, str(git_info[filename])))
            return rv
        else:
            return [(f, git_info[f]) for f in files if f != 'tag']

    def __str__(self):
        """
]
        """
        return self.host

# end<|MERGE_RESOLUTION|>--- conflicted
+++ resolved
@@ -4,10 +4,7 @@
 import socket
 from time import strptime
 import string
-<<<<<<< HEAD
-=======
 import collections
->>>>>>> 2d9ebdf1
 
 from . import register
 from . import sbram
