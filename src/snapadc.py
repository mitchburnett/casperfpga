--- conflicted
+++ resolved
@@ -54,29 +54,20 @@
     ERROR_FRAME = 4
     ERROR_RAMP = 5
 
-<<<<<<< HEAD
-    def __init__(self, interface, ADC='HMCAD1511', defaultDelayTap=0, ref=10):
-        # interface => corr.katcp_wrapper.FpgaClient('10.1.0.23')
-=======
     def __init__(self, interface, ADC='HMCAD1511', ref=None, resolution=8):
         # interface => casperfpga.CasperFpga(hostname/ip)
->>>>>>> 2c5de66e
 
         self.A_WB_R_LIST = [self.WB_DICT.index(a) for a in self.WB_DICT if a != None]
         self.adcList = [0, 1, 2]
         self.ramList = ['adc16_wb_ram0', 'adc16_wb_ram1', 'adc16_wb_ram2']
         self.laneList = [0, 1, 2, 3, 4, 5, 6, 7]
 
-<<<<<<< HEAD
-        self.curDelay = [[defaultDelayTap]*len(self.laneList)]*len(self.adcList)
-=======
         if resolution not in [8,12,14]:
             logger.error("Invalid parameter")
             raise ValueError("Invalid parameter")
         else:
             self.RESOLUTION = resolution
         self.curDelay = [[0]*len(self.laneList)]*len(self.adcList)
->>>>>>> 2c5de66e
 
         if ref is not None:
             self.lmx = LMX2581(interface,'lmx_ctrl', fosc=ref)
@@ -101,14 +92,8 @@
         self.p1 = ((pats[0] & mask) << ofst) + (pats[3] & mask)
         self.p2 = ((pats[1] & mask) << ofst) + (pats[2] & mask)
 
-<<<<<<< HEAD
-    def init(self, samplingRate=250, numChannel=4, resolution=None):
-        """
-        Get SNAP ADCs into working condition
-=======
     def init(self, samplingRate=250, numChannel=4):
         """ Get SNAP ADCs into working condition
->>>>>>> 2c5de66e
 
         Supported frequency range: 60MHz ~ 1000MHz. Set resolution to
         None to let init() automatically decide the best resolution.
@@ -122,31 +107,6 @@
         4. configuring IDELAYE2 and ISERDESE2 inside of FPGA
         5. Testing under dual pattern and ramp mode
 
-<<<<<<< HEAD
-        .. code-block:: python
-
-            init(1000,1)   # 1 channel mode, 1Gsps, 8bit, since 1Gsps
-                           # is only available in 8bit mode
-            init(320,2)    # 2 channel mode, 320Msps, 8bit for HMCAD1511,
-                           # or 12bit for HMCAD1520
-            init(160,4,8)  # 4 channel mode, 160Msps, 8bit resolution
-
-        """
-
-        if resolution==None:
-            if type(self.adc) is HMCAD1511:
-                self.RESOLUTION=8
-            elif samplingRate/(4/numChannel)>160:
-                self.RESOLUTION=8
-            else:
-                self.RESOLUTION=12
-        elif resolution not in [8,12,14,None]:
-            raise ValueError("Invalid parameter")
-        elif resolution>8 and samplingRate/(4/numChannel)>160:
-            raise ValueError("Invalid parameter")
-
-        logging.info("Reseting adc_unit")
-=======
         E.g.
             init(1000,1)    1 channel mode, 1Gsps, 8bit, since 1Gsps
                     is only available in 8bit mode
@@ -157,23 +117,11 @@
         """
 
         logger.info("Reseting adc_unit")
->>>>>>> 2c5de66e
         self.reset()
 
         self.selectADC()
 
         if self.lmx is not None:
-<<<<<<< HEAD
-            logging.info("Reseting frequency synthesizer")
-            self.lmx.init()
-
-            logging.info("Configuring frequency synthesizer")
-            self.lmx.setFreq(samplingRate)
-            if not self.lmx.getDiagnoses('LD_PINSTATE'):
-                return self.ERROR_LMX
-
-        logging.info("Configuring clock source switch")
-=======
             logger.info("Reseting frequency synthesizer")
             self.lmx.init()
 
@@ -184,17 +132,12 @@
                 return self.ERROR_LMX
 
         logger.info("Configuring clock source switch")
->>>>>>> 2c5de66e
         if self.lmx is not None:
             self.clksw.setSwitch('a')
         else:
             self.clksw.setSwitch('b')
 
-<<<<<<< HEAD
-        logging.info("Initialising ADCs")
-=======
         logger.info("Initialising ADCs")
->>>>>>> 2c5de66e
         self.adc.init()
 
         if numChannel==1 and samplingRate<240:
@@ -208,31 +151,15 @@
         else:
             lowClkFreq = False
 
-<<<<<<< HEAD
-        logging.info("Configuring ADC operating mode")
-        if type(self.adc) is HMCAD1511:
-            self.adc.setOperatingMode(numChannel,1,lowClkFreq)
-        elif type(self.adc) is HMCAD1520:
-            self.adc.setOperatingMode(numChannel,1,lowClkFreq,resolution)
-=======
         logger.info("Configuring ADC operating mode")
         if type(self.adc) is HMCAD1511:
             self.adc.setOperatingMode(numChannel,1,lowClkFreq)
         elif type(self.adc) is HMCAD1520:
             self.adc.setOperatingMode(numChannel,1,lowClkFreq,self.RESOLUTION)
->>>>>>> 2c5de66e
 
         self.setDemux(numChannel=1) # calibrate in full interleave mode
 
         if not self.getWord('ADC16_LOCKED'):
-<<<<<<< HEAD
-            logging.error('MMCM not locked.')
-            return self.ERROR_MMCM
-
-        if not self.alignLineClock():
-            return self.ERROR_LINE
-        if not self.alignFrameClock():
-=======
             logger.error('MMCM not locked.')
             return self.ERROR_MMCM
 
@@ -241,16 +168,11 @@
             return self.ERROR_LINE
         if not self.alignFrameClock():
             logger.error('Frame clock alignment failed!')
->>>>>>> 2c5de66e
             return self.ERROR_FRAME
 
         errs = self.testPatterns(mode='ramp')
         if not np.all(np.array([adc.values() for adc in errs.values()])==0):
-<<<<<<< HEAD
-            logging.error('ADCs failed on ramp test.')
-=======
             logger.error('ADCs failed on ramp test.')
->>>>>>> 2c5de66e
             return self.ERROR_RAMP
 
         # Finally place ADC in "correct" mode
@@ -262,13 +184,7 @@
         """ Select one or multiple ADCs
 
         Select the ADC(s) to be configured. ADCs are numbered by 0, 1, 2...
-<<<<<<< HEAD
-        
-        .. code-block:: python
-
-=======
         E.g.
->>>>>>> 2c5de66e
             selectADC(0)        # select the 1st ADC
             selectADC([0,1])    # select two ADCs
             selectADC()     # select all ADCs
@@ -319,20 +235,12 @@
 
     def calibrateAdcOffset(self):
 
-<<<<<<< HEAD
-        logging.warning('Operation not supported.')
-=======
         logger.warning('Operation not supported.')
->>>>>>> 2c5de66e
 
 
     def calibrationAdcGain(self):
 
-<<<<<<< HEAD
-        logging.warning('Operation not supported.')
-=======
         logger.warning('Operation not supported.')
->>>>>>> 2c5de66e
 
         
     def getRegister(self, rid=None):
@@ -368,17 +276,10 @@
             return rid[0]
 
     def interleave(self,data,mode):
-<<<<<<< HEAD
-        """ 
-        Reorder the data according to the interleaving mode
-
+        """ Reorder the data according to the interleaving mode
+
+        E.g.
         .. code-block:: python
-
-=======
-        """ Reorder the data according to the interleaving mode
-
-        E.g.
->>>>>>> 2c5de66e
             data = numpy.arange(1024).reshape(-1,8)
             interleave(data, 1) # return a one-column numpy array
             interleave(data, 2) # return a two-column numpy array
@@ -386,30 +287,6 @@
         """
         return self.adc.interleave(data, mode)
 
-<<<<<<< HEAD
-    def readRAM(self, ram=None):
-        """
-        Read RAM(s) and return the 1024-sample data
-
-        .. code-block:: python
-
-            readRAM()       # read all RAMs, return a list of arrays
-            readRAM(1)      # read the 2nd RAMs, return a 128X8 array
-            readRAM([0,1])      # read 2 RAMs, return two arrays
-        """
-        if ram==None:                       # read all RAMs
-            return self.readRAM(self.adcList)
-        elif isinstance(ram, list) and all(r in self.adcList for r in ram):
-                                    # read a list of RAMs
-            data = [self.readRAM(r) for r in ram if r in self.adcList]
-            return dict(zip(ram,data))
-        elif ram in self.adcList:               # read one RAM      
-            if self.RESOLUTION>8:       # ADC_DATA_WIDTH == 16
-                fmt = '!1024h'
-            else:               # ADC_DATA_WIDTH == 8
-                fmt = '!1024b'
-            vals = self.ram[ram]._read(addr=0, size=1024)
-=======
     def readRAM(self, ram=None, signed=True):
         """ Read RAM(s) and return the 1024-sample data
 
@@ -433,7 +310,6 @@
                 fmt = '!1024' + ('b' if signed else 'B')
                 length = 1024
             vals = self.ram[ram]._read(addr=0, size=length)
->>>>>>> 2c5de66e
             vals = np.array(struct.unpack(fmt,vals)).reshape(-1,8)
 
             return vals
@@ -443,21 +319,12 @@
     # A lane in this method actually corresponds to a "branch" in HMCAD1511 datasheet.
     # But I have to follow the naming convention of signals in casper repo.
     def bitslip(self, chipSel=None, laneSel=None):
-<<<<<<< HEAD
-        """ 
-        Reorder the parallelize data for word-alignment purpose
-=======
         """ Reorder the parallelize data for word-alignment purpose
->>>>>>> 2c5de66e
         
         Reorder the parallelized data by asserting a itslip command to the bitslip 
         submodule of a ISERDES primitive.  Each bitslip command left shift the 
         parallelized data by one bit.
 
-<<<<<<< HEAD
-        .. code-block:: python
-
-=======
         HMCAD1511/HMCAD1520 lane correspondence
         lane number lane name in ADC datasheet
         0       1a
@@ -470,16 +337,12 @@
         7       4b
 
         E.g.
->>>>>>> 2c5de66e
+        .. code-block:: python
             bitslip()       # left shift all lanes of all ADCs
             bitslip(0)      # shift all lanes of the 1st ADC
             bitslip(0,3)        # shift the 4th lane of the 1st ADC
             bitslip([0,1],[3,4])    # shift the 4th and 5th lanes of the 1st
-<<<<<<< HEAD
-                                    # and the 2nd ADCs
-=======
                         # and the 2nd ADCs
->>>>>>> 2c5de66e
         """
 
         if chipSel == None:
@@ -502,11 +365,7 @@
         elif isinstance(laneSel,list) and any(cs not in self.laneList for cs in laneSel):
             raise ValueError("Invalid parameter")
 
-<<<<<<< HEAD
-        logging.debug('Bitslip lane {0} of chip {1}'.format(str(laneSel),str(chipSel)))
-=======
         logger.debug('Bitslip lane {0} of chip {1}'.format(str(laneSel),str(chipSel)))
->>>>>>> 2c5de66e
 
         for cs in chipSel:
             for ls in laneSel:
@@ -528,18 +387,6 @@
     # Refer to the memory map word 2 and word 3 for clarification.  The memory map was made 
     # for a ROACH design so it has chips A-H.  SNAP 1 design has three chips.
     def delay(self, tap, chipSel=None, laneSel=None):
-<<<<<<< HEAD
-        """
-        Delay the serial data from ADC LVDS links
-        
-        Delay the serial data by Xilinx IDELAY primitives
-        
-        .. code-block:: python
-
-            delay(0)        # Set all delay tap of IDELAY to 0
-            delay(4, 1, 7)  # set delay on the 8th lane of the 2nd ADC to 4
-            delay(31, [0,1,2], [0,1,2,3,4,5,6,7])   # Set all delay taps (in SNAP 1 case) to 31
-=======
         """ Delay the serial data from ADC LVDS links
         
         Delay the serial data by Xilinx IDELAY primitives
@@ -548,7 +395,6 @@
             delay(4, 1, 7)      # set delay on the 8th lane of the 2nd ADC to 4
             delay(31, [0,1,2], [0,1,2,3,4,5,6,7])
                         # Set all delay taps (in SNAP 1 case) to 31
->>>>>>> 2c5de66e
         """
 
         if chipSel==None:
@@ -572,11 +418,7 @@
 
         strl = ','.join([str(c) for c in laneSel])
         strc = ','.join([str(c) for c in chipSel])
-<<<<<<< HEAD
-        logging.debug('Set DelayTap of lane {0} of chip {1} to {2}'
-=======
         logger.debug('Set DelayTap of lane {0} of chip {1} to {2}'
->>>>>>> 2c5de66e
                 .format(str(laneSel),str(chipSel),tap))
 
         matc = np.array([(cs*4) for cs in chipSel])
@@ -617,12 +459,7 @@
 
 
     def testPatterns(self, chipSel=None, taps=None, mode='std', pattern1=None, pattern2=None):
-<<<<<<< HEAD
-        """ 
-        Return a list of std/err for a given tap or a list of taps
-=======
         """ Return a list of std/err for a given tap or a list of taps
->>>>>>> 2c5de66e
 
         Return the lane-wise standard deviation/error of the data under a given
         tap setting or a list of tap settings.  By default, mode='std', taps=range(32).
@@ -634,16 +471,8 @@
         on the assumption that in most cases, $cur = $pre + 1. When using 'ramp' mode,
         taps=None
 
-<<<<<<< HEAD
+        E.g.
         .. code-block:: python
-
-            testPatterns(taps=True)     # Return lane-wise std of all ADCs, taps=range(32)
-            testPatterns(0,taps=range(32))      # Return lane-wise std of the 1st ADC
-            testPatterns([0,1],2)   # Return lane-wise std of the first two ADCs with tap = 2
-            testPatterns(1, taps=[0,2,3], mode='std')       # Return lane-wise stds of the 2nd ADC with
-                                                            # three different tap settings
-=======
-        E.g.
             testPatterns(taps=True) # Return lane-wise std of all ADCs, taps=range(32)
             testPatterns(0,taps=range(32))
                         # Return lane-wise std of the 1st ADC
@@ -652,7 +481,6 @@
             testPatterns(1, taps=[0,2,3], mode='std')
                         # Return lane-wise stds of the 2nd ADC with
                         # three different tap settings
->>>>>>> 2c5de66e
             testPatterns(2, mode='err', pattern1=0b10101010)
                         # Check the actual data against the given test
                         # pattern without changing current delay tap
@@ -827,24 +655,6 @@
             return results
 
     def _signed(self, data, res=8):
-<<<<<<< HEAD
-        """
-        Convert unsigned number to signed number
-
-        adc16_interface converts ADC outputs into signed numbers by flipping MSB.
-        Therefore we have to prepare signed-number test patterns as well.
-        """
-        width = 16 if res>8 else 8
-        msb = (data & (1 << res-1) == 0) << width - 1
-        data = data & (0xffff - (1 << res-1)) | msb
-        data = data-(1<<width) if msb else data
-        return data
-        
-
-    def decideDelay(self, data):
-        """
-        Decide and return proper setting for delay tap
-=======
         """ Convert unsigned number to signed number
 
         adc16_interface converts ADC outputs into signed numbers by flipping MSB.
@@ -884,7 +694,6 @@
 
     def decideDelay(self, data):
         """ Decide and return proper setting for delay tap
->>>>>>> 2c5de66e
 
         Find the tap setting that has the largest margin of error, i.e. the biggest distance
         to borders (tap=0 and tap=31) and rows with non-zero deviations/mismatches.  The
@@ -925,12 +734,7 @@
 
     # Line clock also known as bit clock in ADC datasheets
     def alignLineClock(self, mode='dual_pat'):
-<<<<<<< HEAD
-        """
-        Align the rising edge of line clock with data eye
-=======
         """ Align the rising edge of line clock with data eye
->>>>>>> 2c5de66e
 
         And return the tap settings being using
         """
@@ -950,11 +754,7 @@
                     vals = np.array(stds[adc].values())[:,lane]
                     t = self.decideDelay(vals)  # Find a proper tap setting 
                     if not t:
-<<<<<<< HEAD
-                        logging.error("ADC{0} lane{1} delay decision failed".format(adc,lane))
-=======
                         logger.error("ADC{0} lane{1} delay decision failed".format(adc,lane))
->>>>>>> 2c5de66e
                     else:
                         self.delay(t,adc,lane)  # Apply the tap setting
 
@@ -966,11 +766,7 @@
                 vals = np.array(stds[adc].values())
                 t = self.decideDelay(vals)  # Find a proper tap setting 
                 if not t:
-<<<<<<< HEAD
-                    logging.error("ADC{0} delay decision failed".format(adc))
-=======
                     logger.error("ADC{0} delay decision failed".format(adc))
->>>>>>> 2c5de66e
                 else:
                     self.delay(t,adc)   # Apply the tap setting
 
@@ -985,28 +781,13 @@
                     vals = np.array(errs[adc].values())[:,lane]
                     t = self.decideDelay(vals)  # Find a proper tap setting 
                     if not t:
-<<<<<<< HEAD
-                        logging.error("ADC{0} lane{1} delay decision failed".format(adc,lane))
-=======
                         logger.error("ADC{0} lane{1} delay decision failed".format(adc,lane))
->>>>>>> 2c5de66e
                     else:
                         self.delay(t,adc,lane)  # Apply the tap setting
 
         # Check if line clock aligned
         errs = self.testPatterns(mode='std',pattern1=self.p1,pattern2=self.p2)
         if np.all(np.array([adc.values() for adc in errs.values()])==0):
-<<<<<<< HEAD
-            logging.info('Line clock of all ADCs aligned.')
-            return True
-        else:
-            logging.error('Line clock NOT aligned.\n{0}'.format(str(errs)))
-            return False
-
-    def alignFrameClock(self):
-        """
-        Align the frame clock with data frame
-=======
             logger.info('Line clock of all ADCs aligned.')
             return True
         else:
@@ -1015,7 +796,6 @@
 
     def alignFrameClock(self):
         """ Align the frame clock with data frame
->>>>>>> 2c5de66e
         """
 
         for u in range(self.RESOLUTION*2):
@@ -1032,16 +812,8 @@
         # Check if frame clock aligned
         errs = self.testPatterns(mode='err',pattern1=self.p1,pattern2=self.p2)
         if all(all(val==0 for val in adc.values()) for adc in errs.values()):
-<<<<<<< HEAD
-            logging.info('Frame clock of all ADCs aligned.')
-            return True
-        else:
-            logging.error('Frame clock NOT aligned.\n{0}'.format(str(errs)))
-            return False
-=======
             logger.info('Frame clock of all ADCs aligned.')
             return True
         else:
             logger.error('Frame clock NOT aligned.\n{0}'.format(str(errs)))
-            return False
->>>>>>> 2c5de66e
+            return False