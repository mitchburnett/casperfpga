import numpy as np
from synth import *
from adc import *
from clockswitch import *
from wishbonedevice import WishBoneDevice
import logging

logger = logging.getLogger(__name__)


# Some codes and docstrings are copied from https://github.com/UCBerkeleySETI/snap_control
class SnapAdc(object):

    resolution  = 8

    controller = None
    lmx = None
    clksw = None
    ram = None

    # Current delay tap settings for all IDELAYE2
    curDelay = None

    # Wishbone address and mask for read
    WB_DICT = [None] * ((0b11 << 2) + 1)

    WB_DICT[0b00 << 2] = {  'G_ZDOK_REV' : 0b11 << 28,
                'ADC16_LOCKED' : 0b11 << 24,
                'G_NUM_UNITS' : 0b1111 << 20,
                'CONTROLLER_REV' : 0b11 << 18,
                'G_ROACH2_REV' : 0b11 << 16,
                'ADC16_ADC3WIRE_REG' : 0b1111111111111111 << 0,}

    WB_DICT[0b01 << 2] = {'ADC16_CTRL_REG' : 0xffffffff << 0}
    WB_DICT[0b10 << 2] = {'ADC16_DELAY_STROBE_REG_H' : 0xffffffff << 0}
    WB_DICT[0b11 << 2] = {'ADC16_DELAY_STROBE_REG_L' : 0xffffffff << 0}

    # Wishbone address and mask for write
    A_WB_W_3WIRE = 0 << 0
    A_WB_W_CTRL = 1 << 0
    A_WB_W_DELAY_STROBE_L = 2 << 0
    A_WB_W_DELAY_STROBE_H = 3 << 0

    M_WB_W_DEMUX_WRITE      = 0b1 << 26
    M_WB_W_DEMUX_MODE       = 0b11 << 24
    M_WB_W_RESET            = 0b1 << 20
    M_WB_W_SNAP_REQ         = 0b1 << 16
    M_WB_W_DELAY_TAP        = 0b11111 << 0
    M_WB_W_ISERDES_BITSLIP_CHIP_SEL = 0b11111111 << 8
    M_WB_W_ISERDES_BITSLIP_LANE_SEL = 0b111 << 5

    SUCCESS = 0
    ERROR_LMX = 1
    ERROR_MMCM = 2
    ERROR_LINE = 3
    ERROR_FRAME = 4
    ERROR_RAMP = 5

    def __init__(self, parent, device_name, device_info, initialise=False):
        """
        Initialise SnapAdc Object
        :param parent: Parent object creating the SnapAdc Object
        :type parent: casperfpga.CasperFpga

        :param device_name: Name of SnapAdc Object
        :type device_name: str

        :param device_info:
        :type device_info: dict

        :param intialise: Trigger ADC SerDes calibration.
        :type initialise: Boolean - True/False

        :return: None

        example device_info = {'adc_resolution': '8',
                       'sample_rate': '200',
                       'snap_inputs': '12',
                       'tag': 'xps:snap_adc'}
        """

        self.parent = parent
        self.logger = parent.logger
        self.name   = device_name
        self.device_info = device_info

        try:
            self.resolution  = int(self.device_info['adc_resolution'])
            self.sample_rate = float(self.device_info['sample_rate'])
            self.num_channel = int(self.device_info['snap_inputs']) //  4
        except:
            print(self.device_info)
            raise

        if self.resolution == 8:
<<<<<<< HEAD
            self.controller = HMCAD1511(interface, 'adc16_controller')
        else:
            self.controller = HMCAD1520(interface, 'adc16_controller')
=======
            self.adc = HMCAD1511(parent,'adc16_controller')
        else:
            self.adc = HMCAD1520(parent, 'adc16_controller')
>>>>>>> f17e74e1


        self.A_WB_R_LIST = [self.WB_DICT.index(a) for a in self.WB_DICT if a != None]
        self.adcList = [0, 1, 2]
        self.ramList = ['adc16_wb_ram0', 'adc16_wb_ram1', 'adc16_wb_ram2']
        self.laneList = [0, 1, 2, 3, 4, 5, 6, 7]

        if self.resolution not in [8,12,14]:
<<<<<<< HEAD
            logger.error("Invalid resolution parameter")
            raise ValueError("Invalid resolution parameter")
        else:
=======
            logger.error("Invalid parameter")
            raise ValueError("Invalid parameter")
        
>>>>>>> f17e74e1
        self.curDelay = [[0]*len(self.laneList)]*len(self.adcList)

        # TODO: Support adding LMX from parent 
        # self.lmx = LMX2581(parent,'lmx_ctrl', fosc=ref)
        self.lmx = None

        self.clksw = HMC922(parent,'adc16_use_synth')
        self.ram = [WishBoneDevice(parent, name) for name in self.ramList]

        # test pattern for clock aligning
        pats = [0b10101010,0b01010101,0b00000000,0b11111111]
        mask = (1 << (self.resolution / 2)) - 1
        ofst = self.resolution / 2
        self.p1 = ((pats[0] & mask) << ofst) + (pats[3] & mask)
        self.p2 = ((pats[1] & mask) << ofst) + (pats[2] & mask)

        if initialise:
            self.init(sample_rate=self.sample_rate, num_channel=self.num_channel)

    @classmethod
    def from_device_info(cls, parent, device_name, device_info, initialise=False, **kwargs):
        """
        Process device info and the memory map to get all the necessary info
        and return a SNAP ADC instance.
        :param parent: The parent device, normally a casperfpga instance
        :param device_name:
        :param device_info:
        :param initialise:
        :param kwargs:
        :return:
        """
        return cls(parent, device_name, device_info, initialise, **kwargs)

    def init(self, sample_rate=None, num_channel=None):
        """ Get SNAP ADCs into working condition

        Supported frequency range: 60MHz ~ 1000MHz. Set resolution to
        None to let init() automatically decide the best resolution.

        A run of init() takes approximatly 20 seconds, involving the
        following actions:

        1. configuring frequency synthesizer LMX2581
        2. configuring clock source switch HMC922
        3. configuring ADCs HMCAD1511 (support HMCAD1520 in future)
        4. configuring IDELAYE2 and ISERDESE2 inside of FPGA
        5. Testing under dual pattern and ramp mode

        E.g.
            init(1000,1)    1 channel mode, 1Gsps, 8bit, since 1Gsps
                    is only available in 8bit mode
            init(320,2) 2 channel mode, 320Msps, 8bit for HMCAD1511,
                    or 12bit for HMCAD1520
            init(160,4,8)   4 channel mode, 160Msps, 8bit resolution

        """

        sample_rate = self.sample_rate if sample_rate is None else sample_rate
        num_channel = self.num_channel if num_channel is None else num_channel

        logger.info("Reseting adc_unit")
        self.reset()

        self.select_adc()

        if self.lmx is not None:
            logger.info("Reseting frequency synthesizer")
            self.lmx.init()

            logger.info("Configuring frequency synthesizer")
            self.lmx.setFreq(sample_rate)
            if not self.lmx.getDiagnoses('LD_PINSTATE'):
                logger.error('Frequency synthesizer configuration failed!')
                return self.ERROR_LMX

        logger.info("Configuring clock source switch")
        if self.lmx is not None:
            self.clksw.setSwitch('a')
        else:
            self.clksw.setSwitch('b')

        logger.info("Initialising ADCs")
        self.controller.init()

        if num_channel==1 and sample_rate<240:
            lowClkFreq = True
        elif num_channel==2 and sample_rate<120:
            lowClkFreq = True
        elif num_channel==4 and sample_rate<60:
            lowClkFreq = True
        elif num_channel==4 and self.resolution==14 and sample_rate<30:
            lowClkFreq = True
        else:
            lowClkFreq = False

        logger.info("Configuring ADC operating mode")
        if type(self.controller) is HMCAD1511:
            self.controller.setOperatingMode(num_channel, 1, lowClkFreq)
        elif type(self.controller) is HMCAD1520:
            self.controller.setOperatingMode(num_channel, 1, lowClkFreq, self.resolution)

        self.set_demux(numChannel=1) # calibrate in full interleave mode

        if not self.get_word('ADC16_LOCKED'):
            logger.error('MMCM not locked.')
            return self.ERROR_MMCM

        if not self.align_line_clock():
            logger.error('Line clock alignment failed!')
            return self.ERROR_LINE
        if not self.align_frame_clock():
            logger.error('Frame clock alignment failed!')
            return self.ERROR_FRAME

        errs = self.test_patterns(mode='ramp')
        if not np.all(np.array([adc.values() for adc in errs.values()])==0):
            logger.error('ADCs failed on ramp test.')
            return self.ERROR_RAMP

        # Finally place ADC in "correct" mode
        self.set_demux(numChannel=num_channel)

        return self.SUCCESS

    def select_adc(self, chipSel=None):
        """ Select one or multiple ADCs

        Select the ADC(s) to be configured. ADCs are numbered by 0, 1, 2...
        E.g.
            selectADC(0)        # select the 1st ADC
            selectADC([0,1])    # select two ADCs
            selectADC()     # select all ADCs
        """

        # csn active low for HMCAD1511, but inverted in wb_adc16_controller
        if chipSel==None:       # Select all ADC chips
            self.controller.csn = np.bitwise_or.reduce([0b1 << s for s in self.adcList])
        elif isinstance(chipSel, list) and all(s in self.adcList for s in chipSel):
            csnList = [0b1 << s for s in self.adcList if s in chipSel]
            self.controller.csn = np.bitwise_or.reduce(csnList)
        elif chipSel in self.adcList:
            self.controller.csn = 0b1 << chipSel
        else:
            raise ValueError("Invalid parameter")

    def set_gain(self, gains, use_linear_step=False, fine_gains=None, fgain_cfg=False):
        """ Set the coarse gain of the ADC channels

        Args:
            gains (list): List of gains, e.g. [1, 2, 3, 4]
            use_linear_step (bool): Defaults to use dB steps for values.
            fine_gains (list): Fine gain values to set
            fgain_cfg (bool): If fine gains are to be used, set this to True

        Notes:
            Coarse gain control (parameters in dB). Input gain must be a list of
            integers. Coarse gain range for HMCAD1511: 0dB ~ 12dB
        E.g.
            cGain([1,5,9,12])       # Quad channel mode in dB step
            cGain([32,50],use_linear_step=True)   # Dual channel mode in x step
            cGain([10], fgain_cfg=True)  # Single channel mode in dB
                            # step, with fine gain enabled

        Coarse gain options when by default use_linear_step=False:
            0 dB, 1 dB, 2 dB, 3 dB, 4 dB, 5 dB, 6 dB,
            7 dB, 8 dB, 9 dB, 10 dB, 11 dB and 12 dB
            
        Coarse gain options when use_linear_step=True:
            1x, 1.25x, 2x, 2.5x, 4x, 5x, 8x,
            10x, 12.5x, 16x, 20x, 25x, 32x, 50x

        TODO: Test + improve support for fine gain control
        """

        self.controller.cGain(gains, cgain_cfg=use_linear_step, fgain_cfg=fgain_cfg)

        if fine_gains is not None:
            n_channels = len(gains)
            self.controller.fGain(fine_gains, n_channels)

    def set_demux(self, numChannel=1):
        """
        when mode==0: numChannel=4
            data = data[:,[0,4,1,5,2,6,3,7]]
        when mode==1: numChannel=2
            data = data[:,[0,1,4,5,2,3,6,7]]
        when mode==2: numChannel=1
            data = data[:,[0,1,2,3,4,5,6,7]]
        """
        modeMap = {4:0, 2:1, 1:2} # mapping of numChannel to mode
        if numChannel not in modeMap.keys():
            raise ValueError("Invalid parameter")
        mode = modeMap[numChannel]
        val = self._set(0x0, mode,  self.M_WB_W_DEMUX_MODE)
        val = self._set(val, 0b1,   self.M_WB_W_DEMUX_WRITE)
        self.controller._write(val, self.A_WB_W_CTRL)

    def reset(self):
        """ Reset all adc16_interface logics inside FPGA """
        val = self._set(0x0, 0x1,   self.M_WB_W_RESET)
        self.controller._write(0x0, self.A_WB_W_CTRL)
        self.controller._write(val, self.A_WB_W_CTRL)
        self.controller._write(0x0, self.A_WB_W_CTRL)

    def snapshot(self):
        """ Save 1024 consecutive samples of each ADC into its corresponding bram """
        # No way to snapshot a single ADC because the HDL code is designed so.
        val = self._set(0x0, 0x1,   self.M_WB_W_SNAP_REQ)
        self.controller._write(0x0, self.A_WB_W_CTRL)
        self.controller._write(val, self.A_WB_W_CTRL)
        self.controller._write(0x0, self.A_WB_W_CTRL)

    def calibrate_adc_offset(self):

        logger.warning('Operation not supported.')


    def calibration_adc_gain(self):

        logger.warning('Operation not supported.')

        
    def get_register(self, rid=None):
        if rid==None:
            return [self.get_register(regId) for regId in self.A_WB_R_LIST]
        elif rid in self.A_WB_R_LIST:
            rval = self.controller._read(rid)
            return {name: self._get(rval,mask) for name, mask in self.WB_DICT[rid].items()}
        else:
            raise ValueError("Invalid parameter")

    def _get(self, data, mask):
        data = data & mask
        return data / (mask & -mask)

    def _set(self, d1, d2, mask=None):
        # Update some bits of d1 with d2, while keep other bits unchanged
        if mask:
            d1 = d1 & ~mask
            d2 = d2 * (mask & -mask)
        return d1 | d2

    def get_word(self, name):
        rid = self.get_reg_id(name)
        rval = self.controller._read(rid)
        return self._get(rval,self.WB_DICT[rid][name])

    def get_reg_id(self, name):
        rid = [d for d in self.A_WB_R_LIST if name in self.WB_DICT[d]]
        if len(rid) == 0:
            raise ValueError("Invalid parameter")
        else:
            return rid[0]

    def interleave(self,data,mode):
        """ Reorder the data according to the interleaving mode

        E.g.
        .. code-block:: python
            data = numpy.arange(1024).reshape(-1,8)
            interleave(data, 1) # return a one-column numpy array
            interleave(data, 2) # return a two-column numpy array
            interleave(data, 4) # return a four-column numpy array
        """
        return self.controller.interleave(data, mode)

    def read_ram(self, ram=None, signed=True):
        """ Read RAM(s) and return the 1024-sample data

        E.g.
            readRAM()       # read all RAMs, return a list of arrays
            readRAM(1)      # read the 2nd RAMs, return a 128X8 array
            readRAM([0,1])      # read 2 RAMs, return two arrays
            readRAM(signed=False)   # return a list of arrays in unsiged format
        """
        if ram==None:                       # read all RAMs
            return self.read_ram(self.adcList, signed)
        elif isinstance(ram, list) and all(r in self.adcList for r in ram):
                                    # read a list of RAMs
            data = [self.read_ram(r, signed) for r in ram if r in self.adcList]
            return dict(zip(ram,data))
        elif ram in self.adcList:               # read one RAM      
            if self.resolution>8:       # ADC_DATA_WIDTH == 16
                fmt = '!1024' + ('h' if signed else 'H')
                length = 2048
            else:               # ADC_DATA_WIDTH == 8
                fmt = '!1024' + ('b' if signed else 'B')
                length = 1024
            vals = self.ram[ram]._read(addr=0, size=length)
            vals = np.array(struct.unpack(fmt,vals)).reshape(-1,8)

            return vals
        else:
            raise ValueError("Invalid parameter")

    # A lane in this method actually corresponds to a "branch" in HMCAD1511 datasheet.
    # But I have to follow the naming convention of signals in casper repo.
    def bitslip(self, chipSel=None, laneSel=None):
        """ Reorder the parallelize data for word-alignment purpose
        
        Reorder the parallelized data by asserting a itslip command to the bitslip 
        submodule of a ISERDES primitive.  Each bitslip command left shift the 
        parallelized data by one bit.

        HMCAD1511/HMCAD1520 lane correspondence
        lane number lane name in ADC datasheet
        0       1a
        1       1b
        2       2a
        3       2b
        4       3a
        5       3b
        6       4a
        7       4b

        E.g.
        .. code-block:: python
            bitslip()       # left shift all lanes of all ADCs
            bitslip(0)      # shift all lanes of the 1st ADC
            bitslip(0,3)        # shift the 4th lane of the 1st ADC
            bitslip([0,1],[3,4])    # shift the 4th and 5th lanes of the 1st
                        # and the 2nd ADCs
        """

        if chipSel == None:
            chipSel = self.adcList
        elif chipSel in self.adcList:
            chipSel = [chipSel]

        if not isinstance(chipSel,list):
            raise ValueError("Invalid parameter")
        elif isinstance(chipSel,list) and any(cs not in self.adcList for cs in chipSel):
            raise ValueError("Invalid parameter")

        if laneSel == None:
            laneSel = self.laneList
        elif laneSel in self.laneList:
            laneSel = [laneSel]

        if not isinstance(laneSel,list):
            raise ValueError("Invalid parameter")
        elif isinstance(laneSel,list) and any(cs not in self.laneList for cs in laneSel):
            raise ValueError("Invalid parameter")

        logger.debug('Bitslip lane {0} of chip {1}'.format(str(laneSel),str(chipSel)))

        for cs in chipSel:
            for ls in laneSel:
                val = self._set(0x0, 0b1 << cs, self.M_WB_W_ISERDES_BITSLIP_CHIP_SEL)
                val = self._set(val, ls, self.M_WB_W_ISERDES_BITSLIP_LANE_SEL)
        
                # The registers related to reset, request, bitslip, and other
                # commands after being set will not be automatically cleared.  
                # Therefore we have to clear them by ourselves.
        
                self.controller._write(0x0, self.A_WB_W_CTRL)
                self.controller._write(val, self.A_WB_W_CTRL)
                self.controller._write(0x0, self.A_WB_W_CTRL)


    # The ADC16 controller word (the offset in write_int method) 2 and 3 are for delaying 
    # taps of A and B lanes, respectively.
    #
    # Refer to the memory map word 2 and word 3 for clarification.  The memory map was made 
    # for a ROACH design so it has chips A-H.  SNAP 1 design has three chips.
    def delay(self, tap, chipSel=None, laneSel=None):
        """ Delay the serial data from ADC LVDS links
        
        Delay the serial data by Xilinx IDELAY primitives
        E.g.
            delay(0)        # Set all delay tap of IDELAY to 0
            delay(4, 1, 7)      # set delay on the 8th lane of the 2nd ADC to 4
            delay(31, [0,1,2], [0,1,2,3,4,5,6,7])
                        # Set all delay taps (in SNAP 1 case) to 31
        """

        if chipSel==None:
            chipSel = self.adcList
        elif chipSel in self.adcList:
            chipSel = [chipSel]
        elif isinstance(chipSel, list) and any(s not in self.adcList for s in chipSel):
            raise ValueError("Invalid parameter")

        if laneSel==None:
            laneSel = self.laneList
        elif laneSel in self.laneList:
            laneSel = [laneSel]
        elif isinstance(laneSel,list) and any(s not in self.laneList for s in laneSel):
            raise ValueError("Invalid parameter")
        elif laneSel not in self.laneList:
            raise ValueError("Invalid parameter")

        if not isinstance(tap, int):
            raise ValueError("Invalid parameter")

        strl = ','.join([str(c) for c in laneSel])
        strc = ','.join([str(c) for c in chipSel])
        logger.debug('Set DelayTap of lane {0} of chip {1} to {2}'
                .format(str(laneSel),str(chipSel),tap))

        matc = np.array([(cs*4) for cs in chipSel])

        matla = np.array([int(l/2) for l in laneSel if l%2==0])
        if matla.size:
            mata =  np.repeat(matc.reshape(-1,1),matla.size,1) + \
                np.repeat(matla.reshape(1,-1),matc.size,0)
            vala = np.bitwise_or.reduce([0b1 << s for s in mata.flat])
        else:
            vala = 0
        
        matlb = np.array([int(l/2) for l in laneSel if l%2==1])
        if matlb.size:
            matb =  np.repeat(matc.reshape(-1,1),matlb.size,1) + \
                np.repeat(matlb.reshape(1,-1),matc.size,0)
            valb = np.bitwise_or.reduce([0b1 << s for s in matb.flat])
        else:
            valb = 0

        valt = self._set(0x0, tap, self.M_WB_W_DELAY_TAP)

        # Don't be misled by the naming - "DELAY_STROBE" in casper repo.  It doesn't 
        # generate strobe at all.  You have to manually clear the bits that you set.
        self.controller._write(0x00, self.A_WB_W_CTRL)
        self.controller._write(0x00, self.A_WB_W_DELAY_STROBE_L)
        self.controller._write(0x00, self.A_WB_W_DELAY_STROBE_H)
        self.controller._write(valt, self.A_WB_W_CTRL)
        self.controller._write(vala, self.A_WB_W_DELAY_STROBE_L)
        self.controller._write(valb, self.A_WB_W_DELAY_STROBE_H)
        self.controller._write(0x00, self.A_WB_W_CTRL)
        self.controller._write(0x00, self.A_WB_W_DELAY_STROBE_L)
        self.controller._write(0x00, self.A_WB_W_DELAY_STROBE_H)

        for cs in chipSel:
            for ls in laneSel:
                self.curDelay[cs][ls] = tap


    def test_patterns(self, chipSel=None, taps=None, mode='std', pattern1=None, pattern2=None):
        """ Return a list of std/err for a given tap or a list of taps

        Return the lane-wise standard deviation/error of the data under a given
        tap setting or a list of tap settings.  By default, mode='std', taps=range(32).
        'err' mode with single test pattern check data against the given pattern, while
        'err' mode with dual test patterns guess the counts of the mismatches.
        'guess' because both patterns could come up at first. This method
        always returns the smaller counts.
        'ramp' mode guess the total number of incorrect data. This is implemented based
        on the assumption that in most cases, $cur = $pre + 1. When using 'ramp' mode,
        taps=None

        E.g.
        .. code-block:: python
            testPatterns(taps=True) # Return lane-wise std of all ADCs, taps=range(32)
            testPatterns(0,taps=range(32))
                        # Return lane-wise std of the 1st ADC
            testPatterns([0,1],2)   # Return lane-wise std of the first two ADCs 
                        # with tap = 2
            testPatterns(1, taps=[0,2,3], mode='std')
                        # Return lane-wise stds of the 2nd ADC with
                        # three different tap settings
            testPatterns(2, mode='err', pattern1=0b10101010)
                        # Check the actual data against the given test
                        # pattern without changing current delay tap
                        # setting and return lane-wise error counts of
                        # the 3rd ADC,
            testPatterns(2, mode='err', pattern1=0b10101010, pattern2=0b01010101)
                        # Check the actual data against the given alternate
                        # test pattern without changing current delay tap
                        # setting and return lane-wise error counts of
                        # the 3rd ADC,
            testPatterns(mode='ramp')
                        # Check all ADCs under ramp mode

        """

        # The deviation looks like this:
        # {0: array([ 17.18963055,  17.18963055,  17.18963055,  17.18963055,
        #          13.05692914,  13.05692914,  13.05692914,  13.05692914]),
        #  1: array([ 14.08136755,  14.08136755,  14.08136755,  14.08136755,
        #           7.39798788,   7.39798788,   7.39798788,   7.39798788]),
        #  2: array([ 0.,  0.,  0.,  0.,  0.,  0.,  0.,  0.]),
        #  3: array([ 0.,  0.,  0.,  0.,  0.,  0.,  0.,  0.]),
        #  4: array([ 0.,  0.,  0.,  0.,  0.,  0.,  0.,  0.]),
        #  5: array([ 0.,  0.,  0.,  0.,  0.,  0.,  0.,  0.]),
        #  6: array([ 0.,  0.,  0.,  0.,  0.,  0.,  0.,  0.]),
        #  7: array([ 0.,  0.,  0.,  0.,  0.,  0.,  0.,  0.]),
        #  8: array([ 0.,  0.,  0.,  0.,  0.,  0.,  0.,  0.]),
        #  9: array([ 0.,  0.,  0.,  0.,  0.,  0.,  0.,  0.]),
        #  10: array([ 0.,  0.,  0.,  0.,  0.,  0.,  0.,  0.]),
        #  11: array([ 0.,  0.,  0.,  0.,  0.,  0.,  0.,  0.]),
        #  12: array([ 0.,  0.,  0.,  0.,  0.,  0.,  0.,  0.]),
        #  13: array([ 6.47320197,  7.39906033,  0.        ,  0.        ,  0.        ,
        #          0.        ,  0.        ,  0.        ]),
        #  14: array([ 16.14016176,  16.63835629,   4.66368953,   1.40867846,
        #          75.989443  ,  69.36052029,   6.92820323,   1.40867846]),
        #  15: array([ 49.30397384,  38.93917329,   7.96476616,   7.43487349,
        #          49.32813242,  49.89897448,  24.89428699,  17.29472061]),
        #  16: array([ 45.83336145,  44.495608  ,  25.20036771,  52.85748304,
        #           5.63471383,   0.        ,  45.64965087,  40.04722554]),
        #  17: array([  0.        ,   0.        ,  57.13889616,  24.2960146 ,
        #           0.        ,   0.        ,  65.0524836 ,  30.79302499]),
        #  18: array([  0.        ,   0.        ,   0.        ,   0.        ,
        #           0.        ,   0.        ,  59.11012465,   0.        ]),
        #  19: array([  0.        ,   0.        ,   0.        ,   0.        ,
        #           0.        ,   0.        ,  24.79919354,   0.        ]),
        #  20: array([ 0.,  0.,  0.,  0.,  0.,  0.,  0.,  0.]),
        #  21: array([ 0.,  0.,  0.,  0.,  0.,  0.,  0.,  0.]),
        #  22: array([ 0.,  0.,  0.,  0.,  0.,  0.,  0.,  0.]),
        #  23: array([ 0.,  0.,  0.,  0.,  0.,  0.,  0.,  0.]),
        #  24: array([ 0.,  0.,  0.,  0.,  0.,  0.,  0.,  0.]),
        #  25: array([ 0.,  0.,  0.,  0.,  0.,  0.,  0.,  0.]),
        #  26: array([ 0.,  0.,  0.,  0.,  0.,  0.,  0.,  0.]),
        #  27: array([ 0.,  0.,  0.,  0.,  0.,  0.,  0.,  0.]),
        #  28: array([ 0.,  0.,  0.,  0.,  0.,  0.,  0.,  0.]),
        #  29: array([ 0.,  0.,  0.,  0.,  0.,  0.,  0.,  0.]),
        #  30: array([ 0.,  0.,  0.,  0.,  0.,  0.,  0.,  0.]),
        #  31: array([ 0.,  0.,  0.,  0.,  0.,  0.,  0.,  0.])}
    
        MODE = ['std', 'err', 'ramp']

        if chipSel==None:
            chipSel = self.adcList
        elif chipSel in self.adcList:
            chipSel = [chipSel]
        if not isinstance(chipSel,list):
            raise ValueError("Invalid parameter")
        elif isinstance(chipSel,list) and any(cs not in self.adcList for cs in chipSel):
            raise ValueError("Invalid parameter")

        if taps==True:
            taps = range(32)
        elif taps in self.adcList:
            taps = [taps]
        if not isinstance(taps,list) and taps!=None:
            raise ValueError("Invalid parameter")
        elif isinstance(taps,list) and any(cs not in range(32) for cs in taps):
            raise ValueError("Invalid parameter")

        if mode not in MODE:
            raise ValueError("Invalid parameter")

        self.select_adc(chipSel)
        if mode=='ramp':        # ramp mode
            self.controller.test('en_ramp')
            taps=None
            pattern1=None
            pattern2=None
        elif pattern1==None and pattern2==None:
            # synchronization mode
            self.controller.test('pat_sync')
            # pattern1 = 0b11110000 when self.RESOLUTION is 8
            # pattern1 = 0b111111000000 when self.RESOLUTION is 12
            pattern1 = ((2 ** (self.resolution / 2)) - 1) << (self.resolution / 2)
            pattern1 = self._signed(pattern1, self.resolution)
        elif isinstance(pattern1,int) and pattern2==None:
            # single pattern mode

            if type(self.controller) is HMCAD1520:
                # test patterns of HMCAD1520 need special cares
                ofst = 16 - self.resolution
                reg_p1 = pattern1 << ofst
            else:
                reg_p1 = pattern1

            self.controller.test('single_custom_pat', reg_p1)
            pattern1 = self._signed(pattern1, self.resolution)
        elif isinstance(pattern1,int) and isinstance(pattern2,int):
            # dual pattern mode

            if type(self.controller) is HMCAD1520:
                # test patterns of HMCAD1520 need special cares
                ofst = 16 - self.resolution
                reg_p1 = pattern1 << ofst
                reg_p2 = pattern2 << ofst
            else:
                reg_p1 = pattern1
                reg_p2 = pattern2

            self.controller.test('dual_custom_pat', reg_p1, reg_p2)
            pattern1 = self._signed(pattern1, self.resolution)
            pattern2 = self._signed(pattern2, self.resolution)
        else: 
            raise ValueError("Invalid parameter")

        results = []

        def _check(data):
            d = np.array(data).reshape(-1, 8)
            if mode=='std' and pattern2==None:  # std mode, single pattern
                r = np.std(d,0)
            elif mode=='std' and pattern2!=None:    # std mode, dual patterns
                counts = [np.unique(d[:,i],return_counts=True)[1] for i in range(d.shape[1])]
                r = [np.sum(np.sort(count)[::-1][2:]) for count in counts]
            elif mode=='err' and pattern2==None:    # err mode, single pattern
                r = np.sum(d!=pattern1, 0)
            elif mode=='err' and pattern2!=None:    # err mode, dual pattern
                # Try two patterns with different order, and return the
                # result
                m1,m2 = np.zeros(d.shape),np.zeros(d.shape)
                m1[0::2,:],m1[1::2,:]=pattern1,pattern2
                m2[0::2,:],m2[1::2,:]=pattern2,pattern1
                r=np.minimum(np.sum(d!=m1,0),np.sum(d!=m2,0))
            elif mode=='ramp':          # ramp mode
                diff = d[1:,:]-d[:-1,:]
                counts=[np.unique(diff[:,ls],return_counts=True)[1] for ls in self.laneList]
                r = [d.shape[0]-1-sum(counts[ls][:2]) for ls in self.laneList]
            return r

        if taps == None:
            self.snapshot()
            results = [_check(self.read_ram(cs)) for cs in chipSel]
            results = np.array(results).reshape(len(chipSel),len(self.laneList)).tolist()
            results = dict(zip(chipSel,results))
            for cs in chipSel:
                results[cs] = dict(zip(self.laneList,results[cs]))
        else:
            for tap in taps:
                self.delay(tap, chipSel)
                self.snapshot()
                results += [_check(self.read_ram(cs)) for cs in chipSel]
            results = np.array(results).reshape(-1,len(chipSel),len(self.laneList))
            results = np.einsum('ijk->jik',results).tolist()
            results = dict(zip(chipSel,results))
            for cs in chipSel:
                results[cs] = dict(zip(taps,[np.array(row) for row in results[cs]]))
        
        self.controller.test('off')

        if len(chipSel) == 1:
            return results[chipSel[0]]
        else:
            return results

    def _signed(self, data, res=8):
        """ Convert unsigned number to signed number

        adc16_interface converts ADC outputs into signed numbers by flipping MSB.
        Therefore we have to prepare signed-number test patterns as well.
        E.g.
            _signed(0xc0,res=8) convert 8-bit unsigned to 8-bit signed
            _signed(0xc10,res=12)   convert 12-bit unsigned to 16-bit signed
        """

        if res<=8:
            width = 8
        elif res<=16:
            width = 16
        elif res<=32:
            width = 32
        else:
            raise ValueError("Invalid parameter")

        data = data & (1 << res) - 1
        msb = data & (1 << res-1)
        if msb:
            return data ^ msb
        else:
            offset = (1<<width)-(1<<res-1)
            data = data + offset
            if width == 8:
                data = struct.pack('!B',data)
                data = struct.unpack('!b',data)
            elif width == 16:
                data = struct.pack('!H',data)
                data = struct.unpack('!h',data)
            else:   # width == 32
                data = struct.pack('!I',data)
                data = struct.unpack('!i',data)
            return data[0]
        

    def decide_delay(self, data):
        """ Decide and return proper setting for delay tap

        Find the tap setting that has the largest margin of error, i.e. the biggest distance
        to borders (tap=0 and tap=31) and rows with non-zero deviations/mismatches.  The
        parameter data is a 32 by n numpy array, in which the 1st dimension index indicates
        the delay tap setting
        """

        if not isinstance(data,np.ndarray):
            raise ValueError("Invalid parameter")
        elif data.ndim==1:
            data = data.reshape(-1,1)
        elif data.ndim>2:
            raise ValueError("Invalid parameter")

        data = np.sum(data,1)

        if all(d != 0 for d in data):
            return False
            
        dist=np.zeros(data.shape)
        curDist = 0
        for i in range(data.size):
            if data[i] != 0:
                curDist = 0
            else:
                curDist += 1
            dist[i] = curDist
        curDist = 0
        for i in list(reversed(range(data.size))):
            if data[i] != 0:
                curDist = 0
            else:
                curDist += 1
            if dist[i] > curDist:
                dist[i] = curDist

        return np.argmax(dist)

    # Line clock also known as bit clock in ADC datasheets
    def align_line_clock(self, mode='dual_pat'):
        """ Align the rising edge of line clock with data eye

        And return the tap settings being using
        """

        MODE = ['lane_wise_single_pat','chip_wise_single_pat','dual_pat']

        if mode not in MODE:
            raise ValueError("Invalid parameter")
            
        taps = []

        if mode == 'lane_wise_single_pat':
            # Decide lane-wise delay tap under single pattern test mode
            stds = self.test_patterns(taps=True) # Sweep tap settings and get std
            for adc in self.adcList:
                for lane in self.laneList:
                    vals = np.array(stds[adc].values())[:,lane]
                    t = self.decide_delay(vals)  # Find a proper tap setting
                    if not t:
                        logger.error("ADC{0} lane{1} delay decision failed".format(adc,lane))
                    else:
                        self.delay(t,adc,lane)  # Apply the tap setting

        elif mode == 'chip_wise_single_pat':
            # This method would give all lanes of an ADC the same delay tap setting
            # decide chip-wise delay tap under single pattern test mode
            stds = self.test_patterns(taps=True) # Sweep tap settings and get std
            for adc in self.adcList:
                vals = np.array(stds[adc].values())
                t = self.decide_delay(vals)  # Find a proper tap setting
                if not t:
                    logger.error("ADC{0} delay decision failed".format(adc))
                else:
                    self.delay(t,adc)   # Apply the tap setting

        elif mode == 'dual_pat':    # dual_pat
            # Fine tune delay tap under dual pattern test mode

            errs = self.test_patterns(taps=True, mode='std', pattern1=self.p1,
                                      pattern2=self.p2)

            for adc in self.adcList:
                for lane in self.laneList:
                    vals = np.array(errs[adc].values())[:,lane]
                    t = self.decide_delay(vals)  # Find a proper tap setting
                    if not t:
                        logger.error("ADC{0} lane{1} delay decision failed".format(adc,lane))
                    else:
                        self.delay(t,adc,lane)  # Apply the tap setting

        # Check if line clock aligned
        errs = self.test_patterns(mode='std', pattern1=self.p1, pattern2=self.p2)
        if np.all(np.array([adc.values() for adc in errs.values()])==0):
            logger.info('Line clock of all ADCs aligned.')
            return True
        else:
            logger.error('Line clock NOT aligned.\n{0}'.format(str(errs)))
            return False

    def align_frame_clock(self):
        """ Align the frame clock with data frame
        """

        for u in range(self.resolution * 2):
            allDone = True
            errs = self.test_patterns(mode='err', pattern1=self.p1, pattern2=self.p2)
            for adc in self.adcList:
                for lane in self.laneList:
                    if errs[adc][lane]!=0:
                        self.bitslip(adc,lane)
                        allDone = False
            if allDone:
                break;

        # Check if frame clock aligned
        errs = self.test_patterns(mode='err', pattern1=self.p1, pattern2=self.p2)
        if all(all(val==0 for val in adc.values()) for adc in errs.values()):
            logger.info('Frame clock of all ADCs aligned.')
            return True
        else:
            logger.error('Frame clock NOT aligned.\n{0}'.format(str(errs)))
            return False<|MERGE_RESOLUTION|>--- conflicted
+++ resolved
@@ -93,15 +93,9 @@
             raise
 
         if self.resolution == 8:
-<<<<<<< HEAD
-            self.controller = HMCAD1511(interface, 'adc16_controller')
-        else:
-            self.controller = HMCAD1520(interface, 'adc16_controller')
-=======
             self.adc = HMCAD1511(parent,'adc16_controller')
         else:
             self.adc = HMCAD1520(parent, 'adc16_controller')
->>>>>>> f17e74e1
 
 
         self.A_WB_R_LIST = [self.WB_DICT.index(a) for a in self.WB_DICT if a != None]
@@ -110,15 +104,9 @@
         self.laneList = [0, 1, 2, 3, 4, 5, 6, 7]
 
         if self.resolution not in [8,12,14]:
-<<<<<<< HEAD
             logger.error("Invalid resolution parameter")
             raise ValueError("Invalid resolution parameter")
         else:
-=======
-            logger.error("Invalid parameter")
-            raise ValueError("Invalid parameter")
-        
->>>>>>> f17e74e1
         self.curDelay = [[0]*len(self.laneList)]*len(self.adcList)
 
         # TODO: Support adding LMX from parent 
