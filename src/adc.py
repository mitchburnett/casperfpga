from wishbonedevice import WishBoneDevice
import numpy as np
import struct,math
import logging

logger = logging.getLogger(__name__)


class HMCAD1511(WishBoneDevice):
<<<<<<< HEAD
	"""
	Control HMCAD1511 via wb_adc16_controller
		This is an ADC IC on the SNAP Hardware Platform
	"""

	# HMCAD1511 does not provide any way of register readback for
	# either diagnosis or status checking. If you find something
	# wrong with a HMCAD1511, reset it.

	M_ADC0_CS1 = 1 << 0
	M_ADC0_CS2 = 1 << 1
	M_ADC0_CS3 = 1 << 2
	M_ADC0_CS4 = 1 << 3
	M_ADC1_CS1 = 1 << 4
	M_ADC1_CS2 = 1 << 5
	M_ADC1_CS3 = 1 << 6
	M_ADC1_CS4 = 1 << 7
	M_ADC_SDA = 1 << 8
	M_ADC_SCL = 1 << 9

	# Wishbone address
	# Shift zero, looks natural, but very tricky. See the two references below:
	# https://github.com/zakiali/PAPERCORR/blob/master/corr-0.4.2.2010-10-14/src/katcp_wrapper.py#L343
	# https://github.com/jack-h/mlib_devel/blob/jasper_devel/jasper_library/hdl_sources/wb_adc16_controller/wb_adc16_controller.v#L240
	A_WB_W_3WIRE = 0 << 0

	STATE_3WIRE_START = 1
	STATE_3WIRE_TRANS = 2
	STATE_3WIRE_STOP = 3

	# Register address
	DICT = [None] * (0x56+1)
	
	DICT[0x00] = {	'rst' : 0b1 << 0,}
	DICT[0x0f] = {	'sleep4_ch' : 0b1111 << 0,
			'sleep2_ch' : 0b11 << 4,
			'sleep1_ch1' : 0b1 << 6,
			'sleep' : 0b1 << 8,
			'pd' : 0b1 << 9,
			'pd_pin_cfg' : 0b11 << 10, }
	DICT[0x11] = {	'ilvds_lclk' : 0b111 << 0,
			'ilvds_frame' : 0b111 << 4,
			'ilvds_dat' : 0b111 << 8, }
	DICT[0x12] = {	'en_lvds_term' : 0b1 << 14,
			'term_lclk' : 0b111 << 0,
			'term_frame' : 0b111 << 4,
			'term_dat' : 0b111 << 8, }
	DICT[0x24] = {	'invert4_ch' : 0b1111 << 0,
			'invert2_ch' : 0b11 << 4,
			'invert1_ch1' : 0b1 << 6, }
	DICT[0x25] = {	'en_ramp' : 0b111 << 4,
			'dual_custom_pat' : 0b111 << 4,
			'single_custom_pat' : 0b111 << 4, }
	DICT[0x26] = {	'bits_custom1' : 0b11111111 << 8, }
	DICT[0x27] = {	'bits_custom2' : 0b11111111 << 8, }
	DICT[0x2a] = {	'cgain4_ch1' : 0b1111 << 0,
			'cgain4_ch2' : 0b1111 << 4,
			'cgain4_ch3' : 0b1111 << 8,
			'cgain4_ch4' : 0b1111 << 12, }
	DICT[0x2b] = {	'cgain2_ch1' : 0b1111 << 0,
			'cgain2_ch2' : 0b1111 << 4,
			'cgain1_ch1' : 0b1111 << 8, }
	DICT[0x30] = {	'jitter_ctrl' : 0b11111111 << 0, }
	DICT[0x31] = {	'channel_num' : 0b111 << 0,
			'clk_divide' : 0b11 << 8, }
	DICT[0x33] = {	'coarse_gain_cfg' : 0b1 << 0,
			'fine_gain_en' : 0b1 << 1, }
	DICT[0x34] = {	'fgain_branch1' : 0b1111111 << 0,
			'fgain_branch2' : 0b1111111 << 8, }
	DICT[0x35] = {	'fgain_branch3' : 0b1111111 << 0,
			'fgain_branch4' : 0b1111111 << 8, }
	DICT[0x36] = {	'fgain_branch5' : 0b1111111 << 0,
			'fgain_branch6' : 0b1111111 << 8, }
	DICT[0x37] = {	'fgain_branch7' : 0b1111111 << 0,
			'fgain_branch8' : 0b1111111 << 8, }
	DICT[0x3a] = {	'inp_sel_adc1' : 0b11111 << 0,
			'inp_sel_adc2' : 0b11111 << 8, }
	DICT[0x3b] = {	'inp_sel_adc3' : 0b11111 << 0,
			'inp_sel_adc4' : 0b11111 << 8, }
	DICT[0x42] = {	'phase_ddr' : 0b11 << 5, }
	DICT[0x45] = {	'pat_deskew' : 0b11 << 0,
			'pat_sync' : 0b11 << 0, }
	DICT[0x46] = {	'btc_mode' : 0b1 << 2,
			'msb_first' : 0b1 << 3, }
	DICT[0x50] = {	'adc_curr' : 0b111 << 0,
			'ext_vcm_bc' : 0b11 << 4, }
	DICT[0x52] = {	'lvds_pd_mode' : 0b1 << 0, }
	DICT[0x53] = {	'low_clk_freq' : 0b1 << 3,
			'lvds_advance' : 0b1 << 4,
			'lvds_delay' : 0b1 << 5, }
	DICT[0x55] = {	'fs_cntrl' : 0b111111 << 0, }
	DICT[0x56] = {	'startup_ctrl' : 0b111 << 0, }


	CGAIN_DICT_0 = {'0b0000' : 0,
			'0b0001' : 1,
			'0b0010' : 2,
			'0b0011' : 3,
			'0b0100' : 4,
			'0b0101' : 5,
			'0b0110' : 6,
			'0b0111' : 7,
			'0b0000' : 8,
			'0b0001' : 9,
			'0b0010' : 10,
			'0b0011' : 11,
			'0b1100' : 12,}
	CGAIN_DICT_1 = {'0b0000' : 1,
			'0b0001' : 1.25,
			'0b0010' : 2,
			'0b0011' : 2.5,
			'0b0100' : 4,
			'0b0101' : 5,
			'0b0110' : 8,
			'0b0111' : 10,
			'0b1000' : 12.5,
			'0b1001' : 16,
			'0b1010' : 20,
			'0b1011' : 25,
			'0b1100' : 32,
			'0b1101' : 50,}

	def __init__(self, interface, controller_name, csn=0xff):
		super(HMCAD1511, self).__init__(interface, controller_name)

		# Set csn to 0xff if you want all ADC chips share the same
		# configuartion. Or if you want to config them separately
		# (e.g. calibrating interleaving adc gain error for each
		# ADC chip), set csn to 0b1, 0b10, 0b100, 0b1000... for
		# different HMCAD1511 python objects
		if not isinstance(csn,int):
			raise ValueError("Invalid parameter")
		self.csn = csn & 0xff

	# Put some initialization here rather than in __init__ so that instantiate
	# an HMCAD1511 object wouldn't reset/interrupt the running ADCs.
	def init(self,numChannel=4,clkDivide=1,lowClkFreq=False):
		"""
		Reset and initialize ADCs

		:param numChannel: Number of channels for the ADC
		
						   * numChannel=1	--	8 ADC cores per channel
						   * numChannel=2	--	4 ADC cores per channel
						   * numChannel=4	--	2 ADC cores per channel
		:type numChannel: int
		:param clkDivide: Clock divide parameter 

						  * Availalbe clock divide factors: 1, 2, 4, and 8
		:type clkDivide: int
		:param lowClkFreq: Activate lowClkFreq when

						   * Single channel  Fs < 240 MHz
						   * Dual channel    Fs < 120 MHz
						   * Quad channel    Fs < 60 MHz
		:type lowClkFreq: bool
		"""

		self.reset()
		self.powerDown()
		# Set LVDS bit clock phase if other than default is used
		self.setOperatingMode(numChannel,clkDivide,lowClkFreq)
		self.powerUp()
		self.selectInput([1,2,3,4])

	def _bitCtrl(self, state, sda=0):
		# state: 0 - idle, 1 - start, 2 - transmit, 3 - stop
		if state == self.STATE_3WIRE_START:
			cmd = (1 * self.M_ADC_SCL) | (sda * self.M_ADC_SDA) | self.csn
			self._write(cmd, self.A_WB_W_3WIRE)
		elif state == self.STATE_3WIRE_TRANS:
			cmd = (0 * self.M_ADC_SCL) | (sda * self.M_ADC_SDA) | self.csn
			self._write(cmd, self.A_WB_W_3WIRE)
			cmd = (1 * self.M_ADC_SCL) | (sda * self.M_ADC_SDA) | self.csn
			self._write(cmd, self.A_WB_W_3WIRE)
		elif state == self.STATE_3WIRE_STOP:
			cmd = (1 * self.M_ADC_SCL) | (sda * self.M_ADC_SDA) | 0x00
			self._write(cmd, self.A_WB_W_3WIRE)

	def _wordCtrl(self, data, length=24):
		# wishbone data[9:0] <==> SCL, SDA, csn[7:0]
		self._bitCtrl(state=self.STATE_3WIRE_START)
		for i in range(length):
			bit = (data >> (length-i-1)) & 1
			self._bitCtrl(sda=bit, state=self.STATE_3WIRE_TRANS)
		self._bitCtrl(state=self.STATE_3WIRE_STOP)

	def write(self, data, addr):
		"""
		Write 32-bit data to a 16-bit address

		:param data: 32-bit integer data
		:param addr: 16-bit integer address
		"""
		data = data & 0xffff
		addr = addr & 0xff
		addr_data = (addr << 16) | data
		self._wordCtrl(addr_data)
		
	def _set(self, d1, d2, mask=None):
		# Update some bits of d1 with d2, while keep other bits unchanged
		if mask:
			d1 = d1 & ~mask
			d2 = d2 * (mask & -mask)
		return d1 | d2

	def _getMask(self, name):
		rid = None
		for d in self.DICT:
			if d == None:
				continue
			if name in d:
				rid = self.DICT.index(d)
				return rid, d.get(name)
		if rid == None:
			raise ValueError("Invalid parameter")

	def test(self, mode='off', _bits_custom1=None, _bits_custom2=None):
		"""
		Test ADC LVDS
		
		Set LVDS test patterns:
	
		.. code-block:: python

			test('off')
			test('en_ramp')					# Ramp pattern 0-255
			test('dual_custom_pat', 0xabcd, 0xdcba)	# Alternate between two custom patterns
			test('single_custom_pat', 0xaaaa)		# Repeat a custom pattern
			test('pat_deskew')				# Deskew pattern (10101010)
			test('pat_sync')				# Sync pattern (11110000)
		"""

		if mode == 'en_ramp':
			rid, mask = self._getMask('pat_deskew')
			self.write(self._set(0x0, 0b00, mask), rid)
			rid, mask = self._getMask(mode)
			self.write(self._set(0x0, 0b100, mask), rid)
		elif mode == 'dual_custom_pat':
			if not isinstance(_bits_custom1, int) or not isinstance(_bits_custom2, int):
				raise ValueError("Invalid parameter")
			rid, mask = self._getMask('pat_deskew')
			self.write(self._set(0x0, 0b00, mask), rid)
			rid, mask = self._getMask('bits_custom1')
			self.write(self._set(0x0, _bits_custom1, mask), rid)
			rid, mask = self._getMask('bits_custom2')
			self.write(self._set(0x0, _bits_custom2, mask), rid)
			rid, mask = self._getMask(mode)
			self.write(self._set(0x0, 0b010, mask), rid)
		elif mode == 'single_custom_pat':
			if not isinstance(_bits_custom1, int):
				raise ValueError("Invalid parameter")
			rid, mask = self._getMask('pat_deskew')
			self.write(self._set(0x0, 0b00, mask), rid)
			rid, mask = self._getMask('bits_custom1')
			self.write(self._set(0x0, _bits_custom1, mask), rid)
			rid, mask = self._getMask(mode)
			self.write(self._set(0x0, 0b001, mask), rid)
		elif mode == 'pat_deskew':
			rid, mask = self._getMask('en_ramp')
			self.write(self._set(0x0, 0b000, mask), rid)
			rid, mask = self._getMask(mode)
			self.write(self._set(0x0, 0b01, mask), rid)
		elif mode == 'pat_sync':
			rid, mask = self._getMask('en_ramp')
			self.write(self._set(0x0, 0b000, mask), rid)
			rid, mask = self._getMask(mode)
			self.write(self._set(0x0, 0b10, mask), rid)
		elif mode == 'off':
			rid, mask = self._getMask('en_ramp')
			self.write(self._set(0x0, 0b000, mask), rid)
			rid, mask = self._getMask('pat_deskew')
			self.write(self._set(0x0, 0b00, mask), rid)
		else:
			raise ValueError("Invalid parameter")

	# fine gain (x, not dB)
	FGAIN = 2**-8, 2**-9, 2**-10, 2**-11, 2**-12, 2**-13

	def fGain(self, gains):
		"""
		Set the fine gain of the 8 ADC cores
	
		Fine gain control (parameters in dB), input gain rounded towards 0 dB
		Fine gain range for HMCAD1511: -0.0670dB ~ 0.0665dB
		
		.. code-block:: python

			fGain([-0.06, -0.04, -0.02, 0, 0, 0.02, 0.04, 0.06])
		"""

		if not isinstance(gains, list):
			raise ValueError("Invalid parameter")
		if not all(isinstance(e, float) for e in gains):
			raise ValueError("Invalid parameter")
		if not len(gains) == 8:
			raise ValueError("Invalid parameter")
		maxdB = 20*math.log(1+sum(self.FGAIN),10)
		mindB = 20*math.log(1-sum(self.FGAIN),10)
		if not all(e > maxdB for e in gains):
			raise ValueError("Fine gain cannot be bigger than %d dB" % maxdB)
		if not all(e < mindB for e in gains):
			raise ValueError("Fine gain cannot be smaller than %d dB" % mindB)

		cfgs = [self._calFGainCfg(g) for g in gains]

		rid, mask = self._getMask('fgain_branch1')
		val = self._set(0x0, cfgs[0], mask)
		rid, mask = self._getMask('fgain_branch2')
		val = self._set(val, cfgs[1], mask)
		self.write(val, rid)

		rid, mask = self._getMask('fgain_branch3')
		val = self._set(0x0, cfgs[2], mask)
		rid, mask = self._getMask('fgain_branch4')
		val = self._set(val, cfgs[3], mask)
		self.write(val, rid)

		rid, mask = self._getMask('fgain_branch5')
		val = self._set(0x0, cfgs[4], mask)
		rid, mask = self._getMask('fgain_branch6')
		val = self._set(val, cfgs[5], mask)
		self.write(val, rid)

		rid, mask = self._getMask('fgain_branch7')
		val = self._set(0x0, cfgs[6], mask)
		rid, mask = self._getMask('fgain_branch8')
		val = self._set(val, cfgs[7], mask)
		self.write(val, rid)
		
	def _calFGainCfg(self, gain):
		x = np.float32(1+abs((10**(gain/20.))-1))
		unpacked = struct.unpack('!I',struct.pack('!f',x))[0]
		cfg = (unpacked & 0xfc00) >> 10
		if gain < 0:
			cfg = cfg + (1 << 6)
		return cfg
		
	def setOperatingMode(self, numChannel, clkDivide=1, lowClkFreq=False):
		"""
		Set interleaving mode and clock divide factor
		
		Available Interleaving mode:

			* numChannel=1	--	8 ADC cores per channel
			* numChannel=2	--	4 ADC cores per channel
			* numChannel=4	--	2 ADC cores per channel

		Activate lowClkFreq when:
			
			* Single channel  Fs < 240 MHz
			* Dual channel    Fs < 120 MHz
			* Quad channel    Fs < 60 MHz

		Available clock divide factors: 1, 2, 4, and 8

		.. code-block:: python

			setOperatingMode(1)
			setOperatingMode(4, 4)
		"""

		if not numChannel in [1,2,4]:
			raise ValueError("Invalid parameter")
		if not clkDivide in [1,2,4,8]:
			raise ValueError("Invalid parameter")

		self.powerDown()

		rid, mask = self._getMask('channel_num')
		val = self._set(0x0, numChannel, mask)
		rid, mask = self._getMask('clk_divide')
		val = self._set(val, int(math.log(clkDivide,2)), mask)
		self.write(val, rid)

		rid, mask = self._getMask('low_clk_freq')
		val = self._set(0x0, lowClkFreq, mask)
		self.write(val, rid)

		self.powerUp()

	def interleave(self, data, numChannel):
		"""
		Reshape and return ADC data
		"""
		if numChannel not in [1,2,4]:
			raise ValueError("Invalid parameter")
		if not isinstance(data,np.ndarray):
			raise ValueError("Invalid parameter")
		if data.ndim != 2 or data.shape[1]!=8:
			raise ValueError("Invalid parameter")
		
		data = data.reshape(-1,numChannel,8/numChannel)
		data = np.einsum("ijk->jik", data)
		data = data.reshape(numChannel,-1)
		data = np.einsum("ij->ji", data)
		
		return data


	def selectInput(self, inputs):
		"""
		Input select.

		.. code-block:: python 

			selectInput([1,2,3,4])	(in four channel mode)
			selectInput([1,1,1,1])	(in one channel mode)
		"""

		opts = [1, 2, 3, 4]
		if not all(i in opts for i in inputs):
			raise ValueError("Invalid parameter")

		rid, mask = self._getMask('inp_sel_adc1')
		val = self._set(0x0, 1<<inputs[0], mask)
		rid, mask = self._getMask('inp_sel_adc2')
		val = self._set(val, 1<<inputs[1], mask)
		self.write(val, rid)

		rid, mask = self._getMask('inp_sel_adc3')
		val = self._set(0x0, 1<<inputs[2], mask)
		rid, mask = self._getMask('inp_sel_adc4')
		val = self._set(val, 1<<inputs[3], mask)
		self.write(val, rid)

	def reset(self):
		rid, mask = self._getMask('rst')
		val = self._set(0x0, 1, mask)
		self.write(val, rid)

	# Power up and down
	# PD pins of the ADC chips are directly grounded

	def powerUp(self):
		rid, mask = self._getMask('pd')
		val = self._set(0x0, 0, mask)
		self.write(val, rid)

	def powerDown(self):
		rid, mask = self._getMask('pd')
		val = self._set(0x0, 1, mask)
		self.write(val, rid)

class HMCAD1520(HMCAD1511):
	"""
	Control HMCAD1520 via wb_adc16_controller
		This ADC inherits functionality from hte HMCAD1511 class implementation
	"""

	def __init__(self, interface, controller_name, csn=0xff):
		super(HMCAD1520, self).__init__(interface, controller_name, csn)

		self.DICT[0x26] = {	'bits_custom1' : 0xffff << 0, }
		self.DICT[0x27] = {	'bits_custom2' : 0xffff << 0, }
		self.DICT[0x31] = {	'channel_num' : 0b111 << 0,
					'precision_mode' : 0b1 << 3,
					'clk_divide' : 0b11 << 8, }
		self.DICT[0x53] = {	'low_clk_freq' : 0b1 << 3,
					'lvds_output_mode' : 0b111 << 0,
					'lvds_advance' : 0b1 << 4,
					'lvds_delay' : 0b1 << 5, }

	def init(self,numChannel=4,clkDivide=1,lowClkFreq=False,resolution=12):
		"""
		Reset and initialize ADCs
		"""

		self.reset()
		self.powerDown()
		# Set LVDS bit clock phase if other than default is used
		self.setOperatingMode(numChannel, clkDivide, lowClkFreq, resolution)
		self.powerUp()
		self.selectInput([1,2,3,4])

	def setOperatingMode(self, numChannel, clkDivide=1, lowClkFreq=False, resolution=12):
		"""
		Set operating mode and clock divide factor

		Available operating mode:
			
			* numChannel=1
			* numChannel=2
			* numChannel=4

		Available resolutions:
			
			* resolution=8
			* resolution=12
			* resolution=14

		Available clock divide factors: 1, 2, 4, and 8

		Activate lowClkFreq when: 
			
			* High speed, single channel      Fs < 240 MHz
			* High speed, dual channel	Fs < 120 MHz
			* High speed, quad channel	Fs < 60 MHz
			* Precision mode			Fs < 30 MHz

		.. code-block:: python

			setOperatingMode(1, 4, False, 8)	# 1 channel, 8-bit resolution, 8-bit width
			setOperatingMode(1, 4, False, 12)       # 1 channel, 12-bit resolution, 12-bit width
			setOperatingMode(4, 1, False, 14)       # 4 channels, 14-bit resolution, 16-bit width. (Currently not supported)
		"""

		if numChannel not in [1,2,4]:
			raise ValueError("Invalid parameter")
		if clkDivide not in [1,2,4,8]:
			raise ValueError("Invalid parameter")
		if lowClkFreq not in [True,False]:
			raise ValueError("Invalid parameter")
		if resolution not in [8,12,14]:
			raise ValueError("Invalid parameter")

		self.powerDown()

		if resolution==8:
			width=0b000     # width = 8
		elif resolution==12:
			width=0b001     # width = 12
		elif resolution==14:
			width=0b011     # width = 16

		rid, mask = self._getMask('lvds_output_mode')
		val = self._set(0x0, width, mask)
		rid, mask = self._getMask('low_clk_freq')
		val = self._set(val, lowClkFreq, mask)
		self.write(val, rid)

		rid, mask = self._getMask('channel_num')
		val = self._set(0x0, numChannel, mask)
		rid, mask = self._getMask('precision_mode')
		val = self._set(val, resolution==14, mask)
		rid, mask = self._getMask('clk_divide')
		val = self._set(val, int(math.log(clkDivide,2)), mask)
		self.write(val, rid)

		self.powerUp()
=======

    # HMCAD1511 does not provide any way of register readback for
    # either diagnosis or status checking. If you find something
    # wrong with a HMCAD1511, reset it.

    M_ADC0_CS1 = 1 << 0
    M_ADC0_CS2 = 1 << 1
    M_ADC0_CS3 = 1 << 2
    M_ADC0_CS4 = 1 << 3
    M_ADC1_CS1 = 1 << 4
    M_ADC1_CS2 = 1 << 5
    M_ADC1_CS3 = 1 << 6
    M_ADC1_CS4 = 1 << 7
    M_ADC_SDA = 1 << 8
    M_ADC_SCL = 1 << 9

    # Wishbone address
    # Shift zero, looks natural, but very tricky. See the two references below:
    # https://github.com/zakiali/PAPERCORR/blob/master/corr-0.4.2.2010-10-14/src/katcp_wrapper.py#L343
    # https://github.com/jack-h/mlib_devel/blob/jasper_devel/jasper_library/hdl_sources/wb_adc16_controller/wb_adc16_controller.v#L240
    A_WB_W_3WIRE = 0 << 0

    STATE_3WIRE_START = 1
    STATE_3WIRE_TRANS = 2
    STATE_3WIRE_STOP = 3

    # Register address

    DICT = [None] * (0x56+1)

    DICT[0x00] = {  'rst' : 0b1 << 0,}
    DICT[0x0f] = {  'sleep4_ch' : 0b1111 << 0,
            'sleep2_ch' : 0b11 << 4,
            'sleep1_ch1' : 0b1 << 6,
            'sleep' : 0b1 << 8,
            'pd' : 0b1 << 9,
            'pd_pin_cfg' : 0b11 << 10, }
    DICT[0x11] = {  'ilvds_lclk' : 0b111 << 0,
            'ilvds_frame' : 0b111 << 4,
            'ilvds_dat' : 0b111 << 8, }
    DICT[0x12] = {  'en_lvds_term' : 0b1 << 14,
            'term_lclk' : 0b111 << 0,
            'term_frame' : 0b111 << 4,
            'term_dat' : 0b111 << 8, }
    DICT[0x24] = {  'invert4_ch' : 0b1111 << 0,
            'invert2_ch' : 0b11 << 4,
            'invert1_ch1' : 0b1 << 6, }
    DICT[0x25] = {  'en_ramp' : 0b111 << 4,
            'dual_custom_pat' : 0b111 << 4,
            'single_custom_pat' : 0b111 << 4, }
    DICT[0x26] = {  'bits_custom1' : 0b11111111 << 8, }
    DICT[0x27] = {  'bits_custom2' : 0b11111111 << 8, }
    DICT[0x2a] = {  'cgain4_ch1' : 0b1111 << 0,
            'cgain4_ch2' : 0b1111 << 4,
            'cgain4_ch3' : 0b1111 << 8,
            'cgain4_ch4' : 0b1111 << 12, }
    DICT[0x2b] = {  'cgain2_ch1' : 0b1111 << 0,
            'cgain2_ch2' : 0b1111 << 4,
            'cgain1_ch1' : 0b1111 << 8, }
    DICT[0x30] = {  'jitter_ctrl' : 0b11111111 << 0, }
    DICT[0x31] = {  'channel_num' : 0b111 << 0,
            'clk_divide' : 0b11 << 8, }
    DICT[0x33] = {  'cgain_cfg' : 0b1 << 0,
            'fine_gain_en' : 0b1 << 1, }
    DICT[0x34] = {  'fgain_branch1' : 0b1111111 << 0,
            'fgain_branch2' : 0b1111111 << 8, }
    DICT[0x35] = {  'fgain_branch3' : 0b1111111 << 0,
            'fgain_branch4' : 0b1111111 << 8, }
    DICT[0x36] = {  'fgain_branch5' : 0b1111111 << 0,
            'fgain_branch6' : 0b1111111 << 8, }
    DICT[0x37] = {  'fgain_branch7' : 0b1111111 << 0,
            'fgain_branch8' : 0b1111111 << 8, }
    DICT[0x3a] = {  'inp_sel_adc1' : 0b11111 << 0,
            'inp_sel_adc2' : 0b11111 << 8, }
    DICT[0x3b] = {  'inp_sel_adc3' : 0b11111 << 0,
            'inp_sel_adc4' : 0b11111 << 8, }
    DICT[0x42] = {  'phase_ddr' : 0b11 << 5, }
    DICT[0x45] = {  'pat_deskew' : 0b11 << 0,
            'pat_sync' : 0b11 << 0, }
    DICT[0x46] = {  'btc_mode' : 0b1 << 2,
            'msb_first' : 0b1 << 3, }
    DICT[0x50] = {  'adc_curr' : 0b111 << 0,
            'ext_vcm_bc' : 0b11 << 4, }
    DICT[0x52] = {  'lvds_pd_mode' : 0b1 << 0, }
    DICT[0x53] = {  'low_clk_freq' : 0b1 << 3,
            'lvds_advance' : 0b1 << 4,
            'lvds_delay' : 0b1 << 5, }
    DICT[0x55] = {  'fs_cntrl' : 0b111111 << 0, }
    DICT[0x56] = {  'startup_ctrl' : 0b111 << 0, }

    CGAIN_DICT_0 = { 0  : 0b0000,
             1  : 0b0001,
             2  : 0b0010,
             3  : 0b0011,
             4  : 0b0100,
             5  : 0b0101,
             6  : 0b0110,
             7  : 0b0111,
             8  : 0b0000,
             9  : 0b0001,
             10 : 0b0010,
             11 : 0b0011,
             12 : 0b1100,}
    CGAIN_DICT_1 = { 1  : 0b0000,
             1.25   : 0b0001,
             2  : 0b0010,
             2.5    : 0b0011,
             4  : 0b0100,
             5  : 0b0101,
             8  : 0b0110,
             10 : 0b0111,
             12.5   : 0b1000,
             16 : 0b1001,
             20 : 0b1010,
             25 : 0b1011,
             32 : 0b1100,
             50 : 0b1101,}

    def __init__(self, interface, controller_name, cs=0xff):
        """ HMCAD1511 High Speed Multi-Mode 8-Bit 1 GSPS A/D Converter

        interface: an instance of casperfpga.CasperFpga
        controller_name: the name of the adc16_interface
        cs: Set cs to 0xff if you want all ADC chips share the same configuartion. Or
        if you want to config them separately (e.g. calibrating interleaving adc gain
        error for each ADC chip), set cs to 0b1, 0b10, 0b100, 0b1000... for different
        HMCAD1511 python objects

        Here is an example of configuring a register.
        E.g.
            # Make an instance of adc
            adc = HMCAD1511(interface,'adc16_interface')

            # Select the 2nd and 3rd ADCs, but unselect the 1st ADC.
            # cs stands for chip select. The last bit of cs is for the 1st ADC
            adc.cs = 0b110

            # Target fields you want to configure. They belong to one register
            # Please refer to HMCAD1511 datasheet for more details
            # en_lvds_term        LVDS buffers
            # term_lclk<2:0>     LCLKN and LCLKP buffers
            # term_frame<2:0>  FCLKN and FCLKP buffers
            # term_dat<2:0>     output data buffers

            # Get the register address and masks
            rid, mask = adc._getMask('en_lvds_term')
            val = adc._set(0x0, 0b1, mask)
            rid, mask = adc._getMask('term_lclk')
            val = adc._set(val, 0b011, mask)        # 0b11 corresponds to 94ohm
            rid, mask = adc._getMask('term_frame')
            val = adc._set(val, 0b011, mask)
            rid, mask = adc._getMask('term_dat')
            val = adc._set(val, 0b011, mask)

            # write value into the register
            adc.write(val, rid)

        Please find more examples of of usage in adc.HMCAD1511.init() or snapadc.py
        """

        super(HMCAD1511, self).__init__(interface, controller_name)

        if not isinstance(cs,int):
            logger.error("Invalid parameter")
            raise ValueError("Invalid parameter")
        self.cs = cs & 0xff

    # Put some initialization here rather than in __init__ so that instantiate
    # an HMCAD1511 object wouldn't reset/interrupt the running ADCs.
    def init(self,numChannel=4,clkDivide=1,lowClkFreq=False):
        """ Reset and initialize ADCs

        Please see adc.HMCAD1511.setOperatingMode() for more explanations
        of the parameters

        """

        self.reset()
        self.powerDown()
        # Set LVDS bit clock phase if other than default is used
        self.setOperatingMode(numChannel,clkDivide,lowClkFreq)
        self.powerUp()
        self.selectInput([1,2,3,4])

    def _bitCtrl(self, state, sda=0):   
        # state: 0 - idle, 1 - start, 2 - transmit, 3 - stop
        if state == self.STATE_3WIRE_START:
            cmd = (1 * self.M_ADC_SCL) | (sda * self.M_ADC_SDA) | self.cs
            self._write(cmd, self.A_WB_W_3WIRE)
        elif state == self.STATE_3WIRE_TRANS:
            cmd = (0 * self.M_ADC_SCL) | (sda * self.M_ADC_SDA) | self.cs
            self._write(cmd, self.A_WB_W_3WIRE)
            cmd = (1 * self.M_ADC_SCL) | (sda * self.M_ADC_SDA) | self.cs
            self._write(cmd, self.A_WB_W_3WIRE)
        elif state == self.STATE_3WIRE_STOP:
            cmd = (1 * self.M_ADC_SCL) | (sda * self.M_ADC_SDA) | 0x00
            self._write(cmd, self.A_WB_W_3WIRE)

    def _wordCtrl(self, data, length=24):
        # wishbone data[9:0] <==> SCL, SDA, cs[7:0]
        self._bitCtrl(state=self.STATE_3WIRE_START)
        for i in range(length):
            bit = (data >> (length-i-1)) & 1
            self._bitCtrl(sda=bit, state=self.STATE_3WIRE_TRANS)
        self._bitCtrl(state=self.STATE_3WIRE_STOP)

    def write(self, data, addr):
        data = data & 0xffff
        addr = addr & 0xff
        addr_data = (addr << 16) | data
        self._wordCtrl(addr_data)

    def _set(self, d1, d2, mask=None):
        # Update some bits of d1 with d2, while keep other bits unchanged
        if mask:
            d1 = d1 & ~mask
            d2 = d2 * (mask & -mask)
        return d1 | d2

    def _getMask(self, name):
        rid = None
        for d in self.DICT:
            if d == None:
                continue
            if name in d:
                rid = self.DICT.index(d)
                return rid, d.get(name)
        if rid == None:
            logger.error("Invalid parameter")
            raise ValueError("Invalid parameter")

    def test(self, mode='off', _bits_custom1=None, _bits_custom2=None):
        """ Test ADC LVDS

        Set LVDS test patterns
         E.g.   test('off')
            test('en_ramp')                 Ramp pattern 0-255
            test('dual_custom_pat', 0xabcd, 0xdcba) Alternate between two custom patterns
            test('single_custom_pat', 0xaaaa)       Repeat a custom pattern
            test('pat_deskew')              Deskew pattern (10101010)
            test('pat_sync')                Sync pattern (11110000)
        """

        if mode == 'en_ramp':
            rid, mask = self._getMask('pat_deskew')
            self.write(self._set(0x0, 0b00, mask), rid)
            rid, mask = self._getMask(mode)
            self.write(self._set(0x0, 0b100, mask), rid)
        elif mode == 'dual_custom_pat':
            if not isinstance(_bits_custom1, int) or not isinstance(_bits_custom2, int):
                logger.error("Invalid parameter")
                raise ValueError("Invalid parameter")
            rid, mask = self._getMask('pat_deskew')
            self.write(self._set(0x0, 0b00, mask), rid)
            rid, mask = self._getMask('bits_custom1')
            self.write(self._set(0x0, _bits_custom1, mask), rid)
            rid, mask = self._getMask('bits_custom2')
            self.write(self._set(0x0, _bits_custom2, mask), rid)
            rid, mask = self._getMask(mode)
            self.write(self._set(0x0, 0b010, mask), rid)
        elif mode == 'single_custom_pat':
            if not isinstance(_bits_custom1, int):
                logger.error("Invalid parameter")
                raise ValueError("Invalid parameter")
            rid, mask = self._getMask('pat_deskew')
            self.write(self._set(0x0, 0b00, mask), rid)
            rid, mask = self._getMask('bits_custom1')
            self.write(self._set(0x0, _bits_custom1, mask), rid)
            rid, mask = self._getMask(mode)
            self.write(self._set(0x0, 0b001, mask), rid)
        elif mode == 'pat_deskew':
            rid, mask = self._getMask('en_ramp')
            self.write(self._set(0x0, 0b000, mask), rid)
            rid, mask = self._getMask(mode)
            self.write(self._set(0x0, 0b01, mask), rid)
        elif mode == 'pat_sync':
            rid, mask = self._getMask('en_ramp')
            self.write(self._set(0x0, 0b000, mask), rid)
            rid, mask = self._getMask(mode)
            self.write(self._set(0x0, 0b10, mask), rid)
        elif mode == 'off':
            rid, mask = self._getMask('en_ramp')
            self.write(self._set(0x0, 0b000, mask), rid)
            rid, mask = self._getMask('pat_deskew')
            self.write(self._set(0x0, 0b00, mask), rid)
        else:
            logger.error("Invalid parameter")
            raise ValueError("Invalid parameter")

    # fine gain (x, not dB)
    FGAIN = 2**-8, 2**-9, 2**-10, 2**-11, 2**-12, 2**-13

    # For details please see table 23, 24 and 25 in HMCAD1511 datasheet
    FGAIN_ORDER = { 4:[0,1,2,3,4,5,6,7],
            2:[0,2,1,3,4,6,5,7],
            1:[0,2,5,7,3,1,6,4]}

    # For details please see table 14 in HMCAD1511 datasheet
    CGAIN_ORDER = { 4:[[0,1],[2,3],[4,5],[6,7]],
            2:[[0,1,2,3],[4,5,6,7]],
            1:[[0,1,2,3,4,5,6,7]]}

    def cGain(self, gains, cgain_cfg=False, fgain_cfg=False):
        """ Set the coarse gain of the ADC channels

        Coarse gain control (parameters in dB). Input gain must be a list of
        integers. Coarse gain range for HMCAD1511: 0dB ~ 12dB
        E.g.
            cGain([1,5,9,12])       # Quad channel mode in dB step
            cGain([32,50],cgain_cfg=True)   # Dual channel mode in x step
            cGain([10],fgain_cfg=True)  # Single channel mode in dB
                            # step, with fine gain enabled

        Coarse gain options when by default cgain_cfg=False:
            0 dB, 1 dB, 2 dB, 3 dB, 4 dB, 5 dB, 6 dB,
            7 dB, 8 dB, 9 dB, 10 dB, 11 dB and 12 dB
        Coarse gain options when cgain_cfg=True:
            1x, 1.25x, 2x, 2.5x, 4x, 5x, 8x,
            10x, 12.5x, 16x, 20x, 25x, 32x, 50x
        """

        if not isinstance(gains, list):
            logger.error("Invalid parameter")
            raise ValueError("Invalid parameter")
        if len(gains) not in [1,2,4]:
            logger.error("Invalid parameter")
            raise ValueError("Invalid parameter")
        if not all(isinstance(e, (int,float)) and e>=0 for e in gains):
            logger.error("Invalid parameter")
            raise ValueError("Invalid parameter")
        if cgain_cfg==False:
            if not all(e in self.CGAIN_DICT_0.keys() for e in gains):
                logger.error("Invalid parameter")
                raise ValueError("Invalid parameter")
        else:
            if not all(e in self.CGAIN_DICT_1.keys() for e in gains):
                logger.error("Invalid parameter")
                raise ValueError("Invalid parameter")

        # By default, coarse gain in dB step, fine gain disabled
        rid, mask = self._getMask('cgain_cfg')
        val = self._set(0x0, cgain_cfg, mask)
        rid, mask = self._getMask('fine_gain_en')
        val = self._set(val, fgain_cfg, mask)
        self.write(val, rid)

        if cgain_cfg==False:
            vals = [self.CGAIN_DICT_0[gain] for gain in gains]
        else:
            vals = [self.CGAIN_DICT_1[gain] for gain in gains]

        if len(vals)==4:
            rid, mask = self._getMask('cgain4_ch1')
            val = self._set(0x0, vals[0], mask)
            rid, mask = self._getMask('cgain4_ch2')
            val = self._set(val, vals[1], mask)
            rid, mask = self._getMask('cgain4_ch3')
            val = self._set(val, vals[2], mask)
            rid, mask = self._getMask('cgain4_ch4')
            val = self._set(val, vals[3], mask)
            self.write(val, rid)
        elif len(vals)==2:
            rid, mask = self._getMask('cgain2_ch1')
            val = self._set(0x0, vals[0], mask)
            rid, mask = self._getMask('cgain2_ch1')
            val = self._set(val, vals[1], mask)
            self.write(val, rid)
        else:
            rid, mask = self._getMask('cgain1_ch1')
            val = self._set(0x0, vals[0], mask)
            self.write(val, rid)

    def fGain(self, gains, numChannel=1):
        """ Set the fine gain of the 8 ADC cores

        Fine gain control (parameters in dB), input gain rounded towards 0 dB
        Fine gain range for HMCAD1511: -0.0670dB ~ 0.0665dB
        E.g.
            fGain([-0.06, -0.04, -0.02, 0, 0, 0.02, 0.04, 0.06])
        """

        if not isinstance(gains, list):
            logger.error("Invalid parameter")
            raise ValueError("Invalid parameter")
        if not all(isinstance(e, float) for e in gains):
            logger.error("Invalid parameter")
            raise ValueError("Invalid parameter")
        if not len(gains) == 8:
            logger.error("Invalid parameter")
            raise ValueError("Invalid parameter")
        maxdB = 20*math.log(1+sum(self.FGAIN),10)
        mindB = 20*math.log(1-sum(self.FGAIN),10)
        if not all(e > maxdB for e in gains):
            logger.error("Invalid parameter")
            raise ValueError("Fine gain cannot be bigger than %d dB" % maxdB)
        if not all(e < mindB for e in gains):
            logger.error("Invalid parameter")
            raise ValueError("Fine gain cannot be smaller than %d dB" % mindB)

        cfgs = [self._calFGainCfg(g) for g in gains]
        cfgs = [cfgs[i] for i in self.FGAIN_ORDER[numChannel]]

        rid, mask = self._getMask('fgain_branch1')
        val = self._set(0x0, cfgs[0], mask)
        rid, mask = self._getMask('fgain_branch2')
        val = self._set(val, cfgs[1], mask)
        self.write(val, rid)

        rid, mask = self._getMask('fgain_branch3')
        val = self._set(0x0, cfgs[2], mask)
        rid, mask = self._getMask('fgain_branch4')
        val = self._set(val, cfgs[3], mask)
        self.write(val, rid)

        rid, mask = self._getMask('fgain_branch5')
        val = self._set(0x0, cfgs[4], mask)
        rid, mask = self._getMask('fgain_branch6')
        val = self._set(val, cfgs[5], mask)
        self.write(val, rid)

        rid, mask = self._getMask('fgain_branch7')
        val = self._set(0x0, cfgs[6], mask)
        rid, mask = self._getMask('fgain_branch8')
        val = self._set(val, cfgs[7], mask)
        self.write(val, rid)

    def _calFGainCfg(self, gain):
        x = np.float32(1+abs((10**(gain/20.))-1))
        unpacked = struct.unpack('!I',struct.pack('!f',x))[0]
        cfg = (unpacked & 0xfc00) >> 10
        if gain < 0:
            cfg = cfg + (1 << 6)
        return cfg

    def setOperatingMode(self, numChannel, clkDivide=1, lowClkFreq=False):
        """ Set interleaving mode and clock divide factor

        Available Interleaving mode
        numChannel=1    --  8 ADC cores per channel
        numChannel=2    --  4 ADC cores per channel
        numChannel=4    --  2 ADC cores per channel

        Activate lowClkFreq when
            Single channel  Fs < 240 MHz
            Dual channel    Fs < 120 MHz
            Quad channel    Fs < 60 MHz

        Availale clock divide factors: 1, 2, 4, and 8

        E.g.
            setOperatingMode(1)
            setOperatingMode(4, 4)
        """

        if not numChannel in [1,2,4]:
            logger.error("Invalid parameter")
            raise ValueError("Invalid parameter")
        if not clkDivide in [1,2,4,8]:
            logger.error("Invalid parameter")
            raise ValueError("Invalid parameter")

        self.powerDown()

        rid, mask = self._getMask('channel_num')
        val = self._set(0x0, numChannel, mask)
        rid, mask = self._getMask('clk_divide')
        val = self._set(val, int(math.log(clkDivide,2)), mask)
        self.write(val, rid)

        rid, mask = self._getMask('low_clk_freq')
        val = self._set(0x0, lowClkFreq, mask)
        self.write(val, rid)

        self.powerUp()

    def interleave(self, data, numChannel):
        """ Reshape and return ADC data
        """
        if numChannel not in [1,2,4]:
            logger.error("Invalid parameter")
            raise ValueError("Invalid parameter")
        if not isinstance(data,np.ndarray):
            logger.error("Invalid parameter")
            raise ValueError("Invalid parameter")
        if data.ndim != 2 or data.shape[1]!=8:
            logger.error("Invalid parameter")
            raise ValueError("Invalid parameter")

        data = data.reshape(-1,numChannel,8/numChannel)
        data = np.einsum("ijk->jik", data)
        data = data.reshape(numChannel,-1)
        data = np.einsum("ij->ji", data)

        return data


    def selectInput(self, inputs):
        """ Input select

        E.g.
            selectInput([1,2,3,4])  (in four channel mode)
            selectInput([1,1,1,1])  (in one channel mode)
        """

        opts = [1, 2, 3, 4]
        if not all(i in opts for i in inputs):
            logger.error("Invalid parameter")
            raise ValueError("Invalid parameter")

        rid, mask = self._getMask('inp_sel_adc1')
        val = self._set(0x0, 1<<inputs[0], mask)
        rid, mask = self._getMask('inp_sel_adc2')
        val = self._set(val, 1<<inputs[1], mask)
        self.write(val, rid)

        rid, mask = self._getMask('inp_sel_adc3')
        val = self._set(0x0, 1<<inputs[2], mask)
        rid, mask = self._getMask('inp_sel_adc4')
        val = self._set(val, 1<<inputs[3], mask)
        self.write(val, rid)

    def reset(self):
        rid, mask = self._getMask('rst')
        val = self._set(0x0, 1, mask)
        self.write(val, rid)

    # Power up and down
    # PD pins of the ADC chips are directly grounded

    def powerUp(self):
        rid, mask = self._getMask('pd')
        val = self._set(0x0, 0, mask)
        self.write(val, rid)

    def powerDown(self):
        rid, mask = self._getMask('pd')
        val = self._set(0x0, 1, mask)
        self.write(val, rid)

class HMCAD1520(HMCAD1511):
    """ HMCAD1520 High Speed Multi-Mode 8/12/14-Bit 1000/640/105 MSPS A/D Converter

    Please see docstring of HMCAD1511 for brief description
    """

    def __init__(self, interface, controller_name, cs=0xff):
        super(HMCAD1520, self).__init__(interface, controller_name, cs)

        self.DICT[0x26] = { 'bits_custom1' : 0xffff << 0, }
        self.DICT[0x27] = { 'bits_custom2' : 0xffff << 0, }
        self.DICT[0x31] = { 'high_speed_mode' : 0b111 << 0,
                    'precision_mode' : 0b1 << 3,
                    'clk_divide' : 0b11 << 8, }
        self.DICT[0x53] = { 'low_clk_freq' : 0b1 << 3,
                    'lvds_output_mode' : 0b111 << 0,
                    'lvds_advance' : 0b1 << 4,
                    'lvds_delay' : 0b1 << 5, }

    def init(self,numChannel=4,clkDivide=1,lowClkFreq=False,resolution=12):
        """ Reset and initialize ADCs
        """

        self.reset()
        self.powerDown()
        # Set LVDS bit clock phase if other than default is used
        self.setOperatingMode(numChannel, clkDivide, lowClkFreq, resolution)
        self.powerUp()
        self.selectInput([1,2,3,4])

    def setOperatingMode(self, numChannel, clkDivide=1, lowClkFreq=False, resolution=12):
        """ Set operating mode and clock divide factor

        Available operating mode
        numChannel=1    Single channel 12-bit
        numChannel=2    Dual channel 12-bit
        numChannel=4    Quad channel 12-bit
        numChannel=0    Quad channel 14-bit (not supported yet)

        Available resolutions:
        resolution=8
        resolution=12
        resolution=14 (not supported yet)

        Availale clock divide factors: 1, 2, 4, and 8

        Activate lowClkFreq when
            High speed, single channel      Fs < 240 MHz
            High speed, dual channel    Fs < 120 MHz
            High speed, quad channel    Fs < 60 MHz
            Precision mode          Fs < 30 MHz

        E.g.
            setOperatingMode(1, 4, False, 8)    # 1 channel, 8-bit resolution, 8-bit width
            setOperatingMode(1, 4, False, 12)       # 1 channel, 12-bit resolution, 12-bit width
            setOperatingMode(4, 1, False, 14)       # 4 channels, 14-bit resolution, 16-bit width. (Currently not supported)
        """

        if numChannel not in [0,1,2,4]:
            logger.error("Invalid parameter")
            raise ValueError("Invalid parameter")
        if clkDivide not in [1,2,4,8]:
            logger.error("Invalid parameter")
            raise ValueError("Invalid parameter")
        if lowClkFreq not in [True,False]:
            logger.error("Invalid parameter")
            raise ValueError("Invalid parameter")
        if resolution not in [8,12,14]:
            logger.error("Invalid parameter")
            raise ValueError("Invalid parameter")

        self.powerDown()

        if resolution==8:
            width=0b000     # width = 8
        elif resolution==12:
            width=0b001     # width = 12
        elif resolution==14:
            width=0b011     # width = 16

        rid, mask = self._getMask('lvds_output_mode')
        val = self._set(0x0, width, mask)
        rid, mask = self._getMask('low_clk_freq')
        val = self._set(val, lowClkFreq, mask)
        self.write(val, rid)

        rid, mask = self._getMask('high_speed_mode')
        val = self._set(0x0, numChannel, mask)
        rid, mask = self._getMask('precision_mode')
        val = self._set(val, resolution==14, mask)
        rid, mask = self._getMask('clk_divide')
        val = self._set(val, int(math.log(clkDivide,2)), mask)
        self.write(val, rid)

        self.powerUp()
>>>>>>> 2c5de66e
<|MERGE_RESOLUTION|>--- conflicted
+++ resolved
@@ -5,550 +5,7 @@
 
 logger = logging.getLogger(__name__)
 
-
 class HMCAD1511(WishBoneDevice):
-<<<<<<< HEAD
-	"""
-	Control HMCAD1511 via wb_adc16_controller
-		This is an ADC IC on the SNAP Hardware Platform
-	"""
-
-	# HMCAD1511 does not provide any way of register readback for
-	# either diagnosis or status checking. If you find something
-	# wrong with a HMCAD1511, reset it.
-
-	M_ADC0_CS1 = 1 << 0
-	M_ADC0_CS2 = 1 << 1
-	M_ADC0_CS3 = 1 << 2
-	M_ADC0_CS4 = 1 << 3
-	M_ADC1_CS1 = 1 << 4
-	M_ADC1_CS2 = 1 << 5
-	M_ADC1_CS3 = 1 << 6
-	M_ADC1_CS4 = 1 << 7
-	M_ADC_SDA = 1 << 8
-	M_ADC_SCL = 1 << 9
-
-	# Wishbone address
-	# Shift zero, looks natural, but very tricky. See the two references below:
-	# https://github.com/zakiali/PAPERCORR/blob/master/corr-0.4.2.2010-10-14/src/katcp_wrapper.py#L343
-	# https://github.com/jack-h/mlib_devel/blob/jasper_devel/jasper_library/hdl_sources/wb_adc16_controller/wb_adc16_controller.v#L240
-	A_WB_W_3WIRE = 0 << 0
-
-	STATE_3WIRE_START = 1
-	STATE_3WIRE_TRANS = 2
-	STATE_3WIRE_STOP = 3
-
-	# Register address
-	DICT = [None] * (0x56+1)
-	
-	DICT[0x00] = {	'rst' : 0b1 << 0,}
-	DICT[0x0f] = {	'sleep4_ch' : 0b1111 << 0,
-			'sleep2_ch' : 0b11 << 4,
-			'sleep1_ch1' : 0b1 << 6,
-			'sleep' : 0b1 << 8,
-			'pd' : 0b1 << 9,
-			'pd_pin_cfg' : 0b11 << 10, }
-	DICT[0x11] = {	'ilvds_lclk' : 0b111 << 0,
-			'ilvds_frame' : 0b111 << 4,
-			'ilvds_dat' : 0b111 << 8, }
-	DICT[0x12] = {	'en_lvds_term' : 0b1 << 14,
-			'term_lclk' : 0b111 << 0,
-			'term_frame' : 0b111 << 4,
-			'term_dat' : 0b111 << 8, }
-	DICT[0x24] = {	'invert4_ch' : 0b1111 << 0,
-			'invert2_ch' : 0b11 << 4,
-			'invert1_ch1' : 0b1 << 6, }
-	DICT[0x25] = {	'en_ramp' : 0b111 << 4,
-			'dual_custom_pat' : 0b111 << 4,
-			'single_custom_pat' : 0b111 << 4, }
-	DICT[0x26] = {	'bits_custom1' : 0b11111111 << 8, }
-	DICT[0x27] = {	'bits_custom2' : 0b11111111 << 8, }
-	DICT[0x2a] = {	'cgain4_ch1' : 0b1111 << 0,
-			'cgain4_ch2' : 0b1111 << 4,
-			'cgain4_ch3' : 0b1111 << 8,
-			'cgain4_ch4' : 0b1111 << 12, }
-	DICT[0x2b] = {	'cgain2_ch1' : 0b1111 << 0,
-			'cgain2_ch2' : 0b1111 << 4,
-			'cgain1_ch1' : 0b1111 << 8, }
-	DICT[0x30] = {	'jitter_ctrl' : 0b11111111 << 0, }
-	DICT[0x31] = {	'channel_num' : 0b111 << 0,
-			'clk_divide' : 0b11 << 8, }
-	DICT[0x33] = {	'coarse_gain_cfg' : 0b1 << 0,
-			'fine_gain_en' : 0b1 << 1, }
-	DICT[0x34] = {	'fgain_branch1' : 0b1111111 << 0,
-			'fgain_branch2' : 0b1111111 << 8, }
-	DICT[0x35] = {	'fgain_branch3' : 0b1111111 << 0,
-			'fgain_branch4' : 0b1111111 << 8, }
-	DICT[0x36] = {	'fgain_branch5' : 0b1111111 << 0,
-			'fgain_branch6' : 0b1111111 << 8, }
-	DICT[0x37] = {	'fgain_branch7' : 0b1111111 << 0,
-			'fgain_branch8' : 0b1111111 << 8, }
-	DICT[0x3a] = {	'inp_sel_adc1' : 0b11111 << 0,
-			'inp_sel_adc2' : 0b11111 << 8, }
-	DICT[0x3b] = {	'inp_sel_adc3' : 0b11111 << 0,
-			'inp_sel_adc4' : 0b11111 << 8, }
-	DICT[0x42] = {	'phase_ddr' : 0b11 << 5, }
-	DICT[0x45] = {	'pat_deskew' : 0b11 << 0,
-			'pat_sync' : 0b11 << 0, }
-	DICT[0x46] = {	'btc_mode' : 0b1 << 2,
-			'msb_first' : 0b1 << 3, }
-	DICT[0x50] = {	'adc_curr' : 0b111 << 0,
-			'ext_vcm_bc' : 0b11 << 4, }
-	DICT[0x52] = {	'lvds_pd_mode' : 0b1 << 0, }
-	DICT[0x53] = {	'low_clk_freq' : 0b1 << 3,
-			'lvds_advance' : 0b1 << 4,
-			'lvds_delay' : 0b1 << 5, }
-	DICT[0x55] = {	'fs_cntrl' : 0b111111 << 0, }
-	DICT[0x56] = {	'startup_ctrl' : 0b111 << 0, }
-
-
-	CGAIN_DICT_0 = {'0b0000' : 0,
-			'0b0001' : 1,
-			'0b0010' : 2,
-			'0b0011' : 3,
-			'0b0100' : 4,
-			'0b0101' : 5,
-			'0b0110' : 6,
-			'0b0111' : 7,
-			'0b0000' : 8,
-			'0b0001' : 9,
-			'0b0010' : 10,
-			'0b0011' : 11,
-			'0b1100' : 12,}
-	CGAIN_DICT_1 = {'0b0000' : 1,
-			'0b0001' : 1.25,
-			'0b0010' : 2,
-			'0b0011' : 2.5,
-			'0b0100' : 4,
-			'0b0101' : 5,
-			'0b0110' : 8,
-			'0b0111' : 10,
-			'0b1000' : 12.5,
-			'0b1001' : 16,
-			'0b1010' : 20,
-			'0b1011' : 25,
-			'0b1100' : 32,
-			'0b1101' : 50,}
-
-	def __init__(self, interface, controller_name, csn=0xff):
-		super(HMCAD1511, self).__init__(interface, controller_name)
-
-		# Set csn to 0xff if you want all ADC chips share the same
-		# configuartion. Or if you want to config them separately
-		# (e.g. calibrating interleaving adc gain error for each
-		# ADC chip), set csn to 0b1, 0b10, 0b100, 0b1000... for
-		# different HMCAD1511 python objects
-		if not isinstance(csn,int):
-			raise ValueError("Invalid parameter")
-		self.csn = csn & 0xff
-
-	# Put some initialization here rather than in __init__ so that instantiate
-	# an HMCAD1511 object wouldn't reset/interrupt the running ADCs.
-	def init(self,numChannel=4,clkDivide=1,lowClkFreq=False):
-		"""
-		Reset and initialize ADCs
-
-		:param numChannel: Number of channels for the ADC
-		
-						   * numChannel=1	--	8 ADC cores per channel
-						   * numChannel=2	--	4 ADC cores per channel
-						   * numChannel=4	--	2 ADC cores per channel
-		:type numChannel: int
-		:param clkDivide: Clock divide parameter 
-
-						  * Availalbe clock divide factors: 1, 2, 4, and 8
-		:type clkDivide: int
-		:param lowClkFreq: Activate lowClkFreq when
-
-						   * Single channel  Fs < 240 MHz
-						   * Dual channel    Fs < 120 MHz
-						   * Quad channel    Fs < 60 MHz
-		:type lowClkFreq: bool
-		"""
-
-		self.reset()
-		self.powerDown()
-		# Set LVDS bit clock phase if other than default is used
-		self.setOperatingMode(numChannel,clkDivide,lowClkFreq)
-		self.powerUp()
-		self.selectInput([1,2,3,4])
-
-	def _bitCtrl(self, state, sda=0):
-		# state: 0 - idle, 1 - start, 2 - transmit, 3 - stop
-		if state == self.STATE_3WIRE_START:
-			cmd = (1 * self.M_ADC_SCL) | (sda * self.M_ADC_SDA) | self.csn
-			self._write(cmd, self.A_WB_W_3WIRE)
-		elif state == self.STATE_3WIRE_TRANS:
-			cmd = (0 * self.M_ADC_SCL) | (sda * self.M_ADC_SDA) | self.csn
-			self._write(cmd, self.A_WB_W_3WIRE)
-			cmd = (1 * self.M_ADC_SCL) | (sda * self.M_ADC_SDA) | self.csn
-			self._write(cmd, self.A_WB_W_3WIRE)
-		elif state == self.STATE_3WIRE_STOP:
-			cmd = (1 * self.M_ADC_SCL) | (sda * self.M_ADC_SDA) | 0x00
-			self._write(cmd, self.A_WB_W_3WIRE)
-
-	def _wordCtrl(self, data, length=24):
-		# wishbone data[9:0] <==> SCL, SDA, csn[7:0]
-		self._bitCtrl(state=self.STATE_3WIRE_START)
-		for i in range(length):
-			bit = (data >> (length-i-1)) & 1
-			self._bitCtrl(sda=bit, state=self.STATE_3WIRE_TRANS)
-		self._bitCtrl(state=self.STATE_3WIRE_STOP)
-
-	def write(self, data, addr):
-		"""
-		Write 32-bit data to a 16-bit address
-
-		:param data: 32-bit integer data
-		:param addr: 16-bit integer address
-		"""
-		data = data & 0xffff
-		addr = addr & 0xff
-		addr_data = (addr << 16) | data
-		self._wordCtrl(addr_data)
-		
-	def _set(self, d1, d2, mask=None):
-		# Update some bits of d1 with d2, while keep other bits unchanged
-		if mask:
-			d1 = d1 & ~mask
-			d2 = d2 * (mask & -mask)
-		return d1 | d2
-
-	def _getMask(self, name):
-		rid = None
-		for d in self.DICT:
-			if d == None:
-				continue
-			if name in d:
-				rid = self.DICT.index(d)
-				return rid, d.get(name)
-		if rid == None:
-			raise ValueError("Invalid parameter")
-
-	def test(self, mode='off', _bits_custom1=None, _bits_custom2=None):
-		"""
-		Test ADC LVDS
-		
-		Set LVDS test patterns:
-	
-		.. code-block:: python
-
-			test('off')
-			test('en_ramp')					# Ramp pattern 0-255
-			test('dual_custom_pat', 0xabcd, 0xdcba)	# Alternate between two custom patterns
-			test('single_custom_pat', 0xaaaa)		# Repeat a custom pattern
-			test('pat_deskew')				# Deskew pattern (10101010)
-			test('pat_sync')				# Sync pattern (11110000)
-		"""
-
-		if mode == 'en_ramp':
-			rid, mask = self._getMask('pat_deskew')
-			self.write(self._set(0x0, 0b00, mask), rid)
-			rid, mask = self._getMask(mode)
-			self.write(self._set(0x0, 0b100, mask), rid)
-		elif mode == 'dual_custom_pat':
-			if not isinstance(_bits_custom1, int) or not isinstance(_bits_custom2, int):
-				raise ValueError("Invalid parameter")
-			rid, mask = self._getMask('pat_deskew')
-			self.write(self._set(0x0, 0b00, mask), rid)
-			rid, mask = self._getMask('bits_custom1')
-			self.write(self._set(0x0, _bits_custom1, mask), rid)
-			rid, mask = self._getMask('bits_custom2')
-			self.write(self._set(0x0, _bits_custom2, mask), rid)
-			rid, mask = self._getMask(mode)
-			self.write(self._set(0x0, 0b010, mask), rid)
-		elif mode == 'single_custom_pat':
-			if not isinstance(_bits_custom1, int):
-				raise ValueError("Invalid parameter")
-			rid, mask = self._getMask('pat_deskew')
-			self.write(self._set(0x0, 0b00, mask), rid)
-			rid, mask = self._getMask('bits_custom1')
-			self.write(self._set(0x0, _bits_custom1, mask), rid)
-			rid, mask = self._getMask(mode)
-			self.write(self._set(0x0, 0b001, mask), rid)
-		elif mode == 'pat_deskew':
-			rid, mask = self._getMask('en_ramp')
-			self.write(self._set(0x0, 0b000, mask), rid)
-			rid, mask = self._getMask(mode)
-			self.write(self._set(0x0, 0b01, mask), rid)
-		elif mode == 'pat_sync':
-			rid, mask = self._getMask('en_ramp')
-			self.write(self._set(0x0, 0b000, mask), rid)
-			rid, mask = self._getMask(mode)
-			self.write(self._set(0x0, 0b10, mask), rid)
-		elif mode == 'off':
-			rid, mask = self._getMask('en_ramp')
-			self.write(self._set(0x0, 0b000, mask), rid)
-			rid, mask = self._getMask('pat_deskew')
-			self.write(self._set(0x0, 0b00, mask), rid)
-		else:
-			raise ValueError("Invalid parameter")
-
-	# fine gain (x, not dB)
-	FGAIN = 2**-8, 2**-9, 2**-10, 2**-11, 2**-12, 2**-13
-
-	def fGain(self, gains):
-		"""
-		Set the fine gain of the 8 ADC cores
-	
-		Fine gain control (parameters in dB), input gain rounded towards 0 dB
-		Fine gain range for HMCAD1511: -0.0670dB ~ 0.0665dB
-		
-		.. code-block:: python
-
-			fGain([-0.06, -0.04, -0.02, 0, 0, 0.02, 0.04, 0.06])
-		"""
-
-		if not isinstance(gains, list):
-			raise ValueError("Invalid parameter")
-		if not all(isinstance(e, float) for e in gains):
-			raise ValueError("Invalid parameter")
-		if not len(gains) == 8:
-			raise ValueError("Invalid parameter")
-		maxdB = 20*math.log(1+sum(self.FGAIN),10)
-		mindB = 20*math.log(1-sum(self.FGAIN),10)
-		if not all(e > maxdB for e in gains):
-			raise ValueError("Fine gain cannot be bigger than %d dB" % maxdB)
-		if not all(e < mindB for e in gains):
-			raise ValueError("Fine gain cannot be smaller than %d dB" % mindB)
-
-		cfgs = [self._calFGainCfg(g) for g in gains]
-
-		rid, mask = self._getMask('fgain_branch1')
-		val = self._set(0x0, cfgs[0], mask)
-		rid, mask = self._getMask('fgain_branch2')
-		val = self._set(val, cfgs[1], mask)
-		self.write(val, rid)
-
-		rid, mask = self._getMask('fgain_branch3')
-		val = self._set(0x0, cfgs[2], mask)
-		rid, mask = self._getMask('fgain_branch4')
-		val = self._set(val, cfgs[3], mask)
-		self.write(val, rid)
-
-		rid, mask = self._getMask('fgain_branch5')
-		val = self._set(0x0, cfgs[4], mask)
-		rid, mask = self._getMask('fgain_branch6')
-		val = self._set(val, cfgs[5], mask)
-		self.write(val, rid)
-
-		rid, mask = self._getMask('fgain_branch7')
-		val = self._set(0x0, cfgs[6], mask)
-		rid, mask = self._getMask('fgain_branch8')
-		val = self._set(val, cfgs[7], mask)
-		self.write(val, rid)
-		
-	def _calFGainCfg(self, gain):
-		x = np.float32(1+abs((10**(gain/20.))-1))
-		unpacked = struct.unpack('!I',struct.pack('!f',x))[0]
-		cfg = (unpacked & 0xfc00) >> 10
-		if gain < 0:
-			cfg = cfg + (1 << 6)
-		return cfg
-		
-	def setOperatingMode(self, numChannel, clkDivide=1, lowClkFreq=False):
-		"""
-		Set interleaving mode and clock divide factor
-		
-		Available Interleaving mode:
-
-			* numChannel=1	--	8 ADC cores per channel
-			* numChannel=2	--	4 ADC cores per channel
-			* numChannel=4	--	2 ADC cores per channel
-
-		Activate lowClkFreq when:
-			
-			* Single channel  Fs < 240 MHz
-			* Dual channel    Fs < 120 MHz
-			* Quad channel    Fs < 60 MHz
-
-		Available clock divide factors: 1, 2, 4, and 8
-
-		.. code-block:: python
-
-			setOperatingMode(1)
-			setOperatingMode(4, 4)
-		"""
-
-		if not numChannel in [1,2,4]:
-			raise ValueError("Invalid parameter")
-		if not clkDivide in [1,2,4,8]:
-			raise ValueError("Invalid parameter")
-
-		self.powerDown()
-
-		rid, mask = self._getMask('channel_num')
-		val = self._set(0x0, numChannel, mask)
-		rid, mask = self._getMask('clk_divide')
-		val = self._set(val, int(math.log(clkDivide,2)), mask)
-		self.write(val, rid)
-
-		rid, mask = self._getMask('low_clk_freq')
-		val = self._set(0x0, lowClkFreq, mask)
-		self.write(val, rid)
-
-		self.powerUp()
-
-	def interleave(self, data, numChannel):
-		"""
-		Reshape and return ADC data
-		"""
-		if numChannel not in [1,2,4]:
-			raise ValueError("Invalid parameter")
-		if not isinstance(data,np.ndarray):
-			raise ValueError("Invalid parameter")
-		if data.ndim != 2 or data.shape[1]!=8:
-			raise ValueError("Invalid parameter")
-		
-		data = data.reshape(-1,numChannel,8/numChannel)
-		data = np.einsum("ijk->jik", data)
-		data = data.reshape(numChannel,-1)
-		data = np.einsum("ij->ji", data)
-		
-		return data
-
-
-	def selectInput(self, inputs):
-		"""
-		Input select.
-
-		.. code-block:: python 
-
-			selectInput([1,2,3,4])	(in four channel mode)
-			selectInput([1,1,1,1])	(in one channel mode)
-		"""
-
-		opts = [1, 2, 3, 4]
-		if not all(i in opts for i in inputs):
-			raise ValueError("Invalid parameter")
-
-		rid, mask = self._getMask('inp_sel_adc1')
-		val = self._set(0x0, 1<<inputs[0], mask)
-		rid, mask = self._getMask('inp_sel_adc2')
-		val = self._set(val, 1<<inputs[1], mask)
-		self.write(val, rid)
-
-		rid, mask = self._getMask('inp_sel_adc3')
-		val = self._set(0x0, 1<<inputs[2], mask)
-		rid, mask = self._getMask('inp_sel_adc4')
-		val = self._set(val, 1<<inputs[3], mask)
-		self.write(val, rid)
-
-	def reset(self):
-		rid, mask = self._getMask('rst')
-		val = self._set(0x0, 1, mask)
-		self.write(val, rid)
-
-	# Power up and down
-	# PD pins of the ADC chips are directly grounded
-
-	def powerUp(self):
-		rid, mask = self._getMask('pd')
-		val = self._set(0x0, 0, mask)
-		self.write(val, rid)
-
-	def powerDown(self):
-		rid, mask = self._getMask('pd')
-		val = self._set(0x0, 1, mask)
-		self.write(val, rid)
-
-class HMCAD1520(HMCAD1511):
-	"""
-	Control HMCAD1520 via wb_adc16_controller
-		This ADC inherits functionality from hte HMCAD1511 class implementation
-	"""
-
-	def __init__(self, interface, controller_name, csn=0xff):
-		super(HMCAD1520, self).__init__(interface, controller_name, csn)
-
-		self.DICT[0x26] = {	'bits_custom1' : 0xffff << 0, }
-		self.DICT[0x27] = {	'bits_custom2' : 0xffff << 0, }
-		self.DICT[0x31] = {	'channel_num' : 0b111 << 0,
-					'precision_mode' : 0b1 << 3,
-					'clk_divide' : 0b11 << 8, }
-		self.DICT[0x53] = {	'low_clk_freq' : 0b1 << 3,
-					'lvds_output_mode' : 0b111 << 0,
-					'lvds_advance' : 0b1 << 4,
-					'lvds_delay' : 0b1 << 5, }
-
-	def init(self,numChannel=4,clkDivide=1,lowClkFreq=False,resolution=12):
-		"""
-		Reset and initialize ADCs
-		"""
-
-		self.reset()
-		self.powerDown()
-		# Set LVDS bit clock phase if other than default is used
-		self.setOperatingMode(numChannel, clkDivide, lowClkFreq, resolution)
-		self.powerUp()
-		self.selectInput([1,2,3,4])
-
-	def setOperatingMode(self, numChannel, clkDivide=1, lowClkFreq=False, resolution=12):
-		"""
-		Set operating mode and clock divide factor
-
-		Available operating mode:
-			
-			* numChannel=1
-			* numChannel=2
-			* numChannel=4
-
-		Available resolutions:
-			
-			* resolution=8
-			* resolution=12
-			* resolution=14
-
-		Available clock divide factors: 1, 2, 4, and 8
-
-		Activate lowClkFreq when: 
-			
-			* High speed, single channel      Fs < 240 MHz
-			* High speed, dual channel	Fs < 120 MHz
-			* High speed, quad channel	Fs < 60 MHz
-			* Precision mode			Fs < 30 MHz
-
-		.. code-block:: python
-
-			setOperatingMode(1, 4, False, 8)	# 1 channel, 8-bit resolution, 8-bit width
-			setOperatingMode(1, 4, False, 12)       # 1 channel, 12-bit resolution, 12-bit width
-			setOperatingMode(4, 1, False, 14)       # 4 channels, 14-bit resolution, 16-bit width. (Currently not supported)
-		"""
-
-		if numChannel not in [1,2,4]:
-			raise ValueError("Invalid parameter")
-		if clkDivide not in [1,2,4,8]:
-			raise ValueError("Invalid parameter")
-		if lowClkFreq not in [True,False]:
-			raise ValueError("Invalid parameter")
-		if resolution not in [8,12,14]:
-			raise ValueError("Invalid parameter")
-
-		self.powerDown()
-
-		if resolution==8:
-			width=0b000     # width = 8
-		elif resolution==12:
-			width=0b001     # width = 12
-		elif resolution==14:
-			width=0b011     # width = 16
-
-		rid, mask = self._getMask('lvds_output_mode')
-		val = self._set(0x0, width, mask)
-		rid, mask = self._getMask('low_clk_freq')
-		val = self._set(val, lowClkFreq, mask)
-		self.write(val, rid)
-
-		rid, mask = self._getMask('channel_num')
-		val = self._set(0x0, numChannel, mask)
-		rid, mask = self._getMask('precision_mode')
-		val = self._set(val, resolution==14, mask)
-		rid, mask = self._getMask('clk_divide')
-		val = self._set(val, int(math.log(clkDivide,2)), mask)
-		self.write(val, rid)
-
-		self.powerUp()
-=======
 
     # HMCAD1511 does not provide any way of register readback for
     # either diagnosis or status checking. If you find something
@@ -1183,4 +640,3 @@
         self.write(val, rid)
 
         self.powerUp()
->>>>>>> 2c5de66e
